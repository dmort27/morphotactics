from morphotactics.morphotactics import compile
from morphotactics.slot import Slot
from morphotactics.stem_guesser import StemGuesser
import pytest
import pynini
import pywrapfst
import math
import random

# helpers
# checks if input_str is in the language of the FSA
def accepts(fsa, input_str):
  return pynini.compose(input_str, fsa).num_states() != 0

# transducers input_str belonging to lower alphabet to string in upper alphabet
# the string() method only works for deterministic FSTs (i.e. only 1 path exists)
def analyze(fst, input_str):
  return pynini.compose(input_str, fst).string()

def all_strings_from_chain(automaton):
  """Return all strings implied by a non-cyclic automaton.
     Adapted from fststr library by David Mortensen
     Source: https://github.com/dmort27/fststr/blob/master/fststr/fststr.py

  Args:
      chain (Fst): a non-cyclic finite state automaton
  Returns:
      (list): a list of (transduced strings, weight) tuples
  """
  def dfs(graph, path, paths=[]):
    target, label, weight = path[-1]
    if graph.num_arcs(target):
      for arc in graph.arcs(target):
        new_target = arc.nextstate
        new_label = arc.olabel
        new_weight = arc.weight
        new_path = path + [(new_target, new_label, float(new_weight))]
        paths = dfs(graph, new_path, paths)
    else:
      path = path[:-1]
      path += [(target, label, weight + float(graph.final(target)))]
      paths += [path]
    return paths
  if automaton.properties(pywrapfst.CYCLIC, True) == pywrapfst.CYCLIC:
    raise Exception('FST is cyclic.')
  start = automaton.start()
  paths = dfs(automaton, [(start, 0, 0.0)])
  strings = []
  for path in paths:
    chars = []
    weight = 0.0
    for (_, k, w) in path:
      if k:
        chars.append(chr(k))
        weight += w # semiring product in the tropical semiring is addition
    strings.append((''.join(chars), weight))
  return strings

def correct_transduction_and_weights(fst, input_str, expected_paths):
  """Calculate all possible output paths of fst applied to input_str
     and see if they match in both symbol and weights with expected_paths

  Args:
    expected_paths (list): a list of (string, weight) tuples
  Returns:
    (boolean): True if output paths matched expected_paths, False otherwise
  """
  output_paths = all_strings_from_chain(pynini.compose(input_str, fst))

  if len(output_paths) != len(expected_paths):
    return False

  output_paths = sorted(output_paths, key=lambda x: x[1])
  expected_paths = sorted(expected_paths, key=lambda x: x[1])

  for ((str1, weight1), (str2, weight2)) in zip(output_paths, expected_paths):
    if str1 != str2:
      print(str1 + ' does not match ' + str2)
      return False
    if not math.isclose(weight1, weight2, abs_tol=1e-5):
      print('path ' + str(str1) + ': ' + str(weight1) + ' does not match ' + str(weight2))
      return False

  return True

def test_no_starting_slot_raises_exception():
  with pytest.raises(Exception) as excinfo:
    compile({ Slot('name', []) }) # start=False by default
  assert 'need at least 1 slot to be a starting slot' in str(excinfo.value)

def test_single_starting_class_no_continuation():
<<<<<<< HEAD
  fst = compile({ Slot('name', [('a', 'b', [(None, 0.0)], 0.0)], start=True) })
=======
  fst = compile({ Slot('name', [('a', 'b', [None], 0.0)], start=True) })
>>>>>>> 0f89cc9a
  
  assert analyze(fst, 'b') == 'a' # direction of morphological analysis

  # FST does not do morphological generation (FST rejects upper alphabet symbols)
  with pytest.raises(Exception):
    analyze(fst, 'a')

def test_single_starting_class_single_continuation():
  fst = compile({
<<<<<<< HEAD
    Slot('class1', [('a', 'b', [('class2', 0.0)], 0.0)], start=True),
    Slot('class2', [('c', 'd', [(None, 0.0)], 0.0)]),
=======
    Slot('class1', [('a', 'b', ['class2'], 0.0)], start=True),
    Slot('class2', [('c', 'd', [None], 0.0)]),
>>>>>>> 0f89cc9a
  })
  assert analyze(fst, 'bd') == 'ac'

def test_single_starting_class_multiple_continuations():
  fst = compile({
<<<<<<< HEAD
    Slot('class1', [('a', 'b', [('class2', 0.0), ('class3', 0.0)], 0.0)], start=True),
    Slot('class2', [('c', 'd', [(None, 0.0)], 0.0)]),
    Slot('class3', [('e', 'f', [(None, 0.0)], 0.0)]),
=======
    Slot('class1', [('a', 'b', ['class2', 'class3'], 0.0)], start=True),
    Slot('class2', [('c', 'd', [None], 0.0)]),
    Slot('class3', [('e', 'f', [None], 0.0)]),
>>>>>>> 0f89cc9a
  })
  assert analyze(fst, 'bd') == 'ac'
  assert analyze(fst, 'bf') == 'ae'

  # must start with the starting class
  with pytest.raises(Exception):
    analyze(fst, 'd')
  with pytest.raises(Exception):
    analyze(fst, 'f')

def test_single_starting_class_multiple_classes():
  fst = compile({
<<<<<<< HEAD
    Slot('class1', [('a', 'b', [('class2', 0.0)], 0.0)], start=True),
    Slot('class2', [('c', 'd', [('class3', 0.0)], 0.0)]),
    Slot('class3', [('e', 'f', [('class4', 0.0)], 0.0)]),
    Slot('class4', [('g', 'h', [(None, 0.0)], 0.0)])
=======
    Slot('class1', [('a', 'b', ['class2'], 0.0)], start=True),
    Slot('class2', [('c', 'd', ['class3'], 0.0)]),
    Slot('class3', [('e', 'f', ['class4'], 0.0)]),
    Slot('class4', [('g', 'h', [None], 0.0)])
>>>>>>> 0f89cc9a
  })
  assert analyze(fst, 'bdfh') == 'aceg'
  
  # must start with the starting class
  with pytest.raises(Exception):
    analyze(fst, 'd')
  with pytest.raises(Exception):
    analyze(fst, 'f')
  with pytest.raises(Exception):
    analyze(fst, 'h')

def test_multiple_starting_classes_no_continuation():
  fst = compile({
<<<<<<< HEAD
    Slot('class1', [('a', 'b', [(None, 0.0)], 0.0)], start=True),
    Slot('class2', [('c', 'd', [(None, 0.0)], 0.0)], start=True)
=======
    Slot('class1', [('a', 'b', [None], 0.0)], start=True),
    Slot('class2', [('c', 'd', [None], 0.0)], start=True)
>>>>>>> 0f89cc9a
  })

  assert analyze(fst, 'b') == 'a'
  assert analyze(fst, 'd') == 'c'

  # starting classes do not connect
  with pytest.raises(Exception):
    analyze(fst, 'bd')
  with pytest.raises(Exception):
    analyze(fst, 'db')

def test_multiple_starting_classes_same_continuation():
  fst = compile({
<<<<<<< HEAD
    Slot('class1', [('a', 'b', [('class3', 0.0)], 0.0)], start=True),
    Slot('class2', [('c', 'd', [('class3', 0.0)], 0.0)], start=True),
    Slot('class3', [('e', 'f', [(None, 0.0)], 0.0)])
=======
    Slot('class1', [('a', 'b', ['class3'], 0.0)], start=True),
    Slot('class2', [('c', 'd', ['class3'], 0.0)], start=True),
    Slot('class3', [('e', 'f', [None], 0.0)])
>>>>>>> 0f89cc9a
  })
  assert analyze(fst, 'bf') == 'ae'
  assert analyze(fst, 'df') == 'ce'

  # not a starting class
  with pytest.raises(Exception):
    analyze(fst, 'f')

  # starting classes do not connect
  with pytest.raises(Exception):
    analyze(fst, 'bd')
  with pytest.raises(Exception):
    analyze(fst, 'db')

def test_multiple_starting_classes_some_have_continuation_others_do_not():
  fst = compile({
<<<<<<< HEAD
    Slot('class1', [('a', 'b', [('class3', 0.0)], 0.0)], start=True),
    Slot('class2', [('c', 'd', [(None, 0.0)], 0.0)], start=True),
    Slot('class3', [('e', 'f', [(None, 0.0)], 0.0)])
=======
    Slot('class1', [('a', 'b', ['class3'], 0.0)], start=True),
    Slot('class2', [('c', 'd', [None], 0.0)], start=True),
    Slot('class3', [('e', 'f', [None], 0.0)])
>>>>>>> 0f89cc9a
  })
  assert analyze(fst, 'bf') == 'ae'
  assert analyze(fst, 'd') == 'c'

  # class2 has no transitions
  with pytest.raises(Exception):
    analyze(fst, 'df')

  # not a starting class
  with pytest.raises(Exception):
    analyze(fst, 'f')

def test_multiple_starting_classes_different_continuation():
  fst = compile({
<<<<<<< HEAD
    Slot('class1', [('a', 'b', [('class3', 0.0)], 0.0)], start=True),
    Slot('class2', [('c', 'd', [('class4', 0.0)], 0.0)], start=True),
    Slot('class3', [('e', 'f', [(None, 0.0)], 0.0)]),
    Slot('class4', [('g', 'h', [(None, 0.0)], 0.0)])
=======
    Slot('class1', [('a', 'b', ['class3'], 0.0)], start=True),
    Slot('class2', [('c', 'd', ['class4'], 0.0)], start=True),
    Slot('class3', [('e', 'f', [None], 0.0)]),
    Slot('class4', [('g', 'h', [None], 0.0)])
>>>>>>> 0f89cc9a
  })
  assert analyze(fst, 'bf') == 'ae'
  assert analyze(fst, 'dh') == 'cg'

  # class1 should not transition to class4
  with pytest.raises(Exception):
    analyze(fst, 'bh')
  # class2 should not transition to class3
  with pytest.raises(Exception):
    analyze(fst, 'df')

  # must start with a starting class
  with pytest.raises(Exception):
    analyze(fst, 'f')
  with pytest.raises(Exception):
    analyze(fst, 'h')

def test_multiple_starting_classes_single_rule_per_class_multiple_continuations():
  fst = compile({
<<<<<<< HEAD
    Slot('class1', [('a', 'b', [('class2', 0.0), ('class3', 0.0), ('class4', 0.0)], 0.0)], start=True),
    Slot('class2', [('c', 'd', [(None, 0.0)], 0.0)]),
    Slot('class3', [('e', 'f', [(None, 0.0)], 0.0)]),
    Slot('class4', [('g', 'h', [(None, 0.0)], 0.0)]),
    Slot('class5', [('i', 'j', [(None, 0.0)], 0.0)], start=True)
=======
    Slot('class1', [('a', 'b', ['class2', 'class3', 'class4'], 0.0)], start=True),
    Slot('class2', [('c', 'd', [None], 0.0)]),
    Slot('class3', [('e', 'f', [None], 0.0)]),
    Slot('class4', [('g', 'h', [None], 0.0)]),
    Slot('class5', [('i', 'j', [None], 0.0)], start=True)
>>>>>>> 0f89cc9a
  })
  assert analyze(fst, 'bd') == 'ac'
  assert analyze(fst, 'bf') == 'ae'
  assert analyze(fst, 'bh') == 'ag'
  assert analyze(fst, 'j') == 'i'

  # multiple continuation classes do not interfere with each other
  with pytest.raises(Exception):
    analyze(fst, 'bfh') # class3 not joined with class4
  with pytest.raises(Exception):
    analyze(fst, 'bdf') # class2 not joined with class3
  with pytest.raises(Exception):
    analyze(fst, 'bdh') # class2 not joined with class4

  # must start with a starting class
  for non_starting_class_symbol in ['b', 'd', 'f']:
    with pytest.raises(Exception):
      analyze(fst, non_starting_class_symbol)

def test_multiple_rules_single_class_no_continuations():
  fst = compile({
    Slot('class1',
      [
<<<<<<< HEAD
        ('a', 'b', [(None, 0.0)], 0.0),
        ('c', 'd', [(None, 0.0)], 0.0),
        ('e', 'f', [(None, 0.0)], 0.0),
        ('g', 'h', [(None, 0.0)], 0.0),
=======
        ('a', 'b', [None], 0.0),
        ('c', 'd', [None], 0.0),
        ('e', 'f', [None], 0.0),
        ('g', 'h', [None], 0.0),
>>>>>>> 0f89cc9a
      ], 
      start=True),
  })

  assert analyze(fst, 'b') == 'a'
  assert analyze(fst, 'd') == 'c'
  assert analyze(fst, 'f') == 'e'
  assert analyze(fst, 'h') == 'g'

  # FST does not accept upper alphabet symbols
  for input_symbol in ['a', 'c', 'e', 'g']:
    with pytest.raises(Exception):
      analyze(fst, input_symbol)

  # a slot is a union of rules, not a concatenation
  for not_in_lang in ['bd', 'df', 'fh', 'bh', 'dh', 'bf']:
    with pytest.raises(Exception):
      analyze(fst, not_in_lang)

def test_multiple_rules_single_starting_class_with_multiple_continuations():
  fst = compile({
    Slot('class1',
      [
<<<<<<< HEAD
        ('a', 'b', [('class2', 0.0), ('class3', 0.0)], 0.0),
        ('c', 'd', [('class4', 0.0)], 0.0),
        ('e', 'f', [(None, 0.0)], 0.0),
        ('g', 'h', [(None, 0.0)], 0.0)
      ],
      start=True),
    Slot('class2', [('i', 'j', [(None, 0.0)], 0.0)]),
    Slot('class3', [('k', 'l', [(None, 0.0)], 0.0)]),
    Slot('class4', [('m', 'n', [(None, 0.0)], 0.0)])
=======
        ('a', 'b', ['class2', 'class3'], 0.0),
        ('c', 'd', ['class4'], 0.0),
        ('e', 'f', [None], 0.0),
        ('g', 'h', [None], 0.0)
      ],
      start=True),
    Slot('class2', [('i', 'j', [None], 0.0)]),
    Slot('class3', [('k', 'l', [None], 0.0)]),
    Slot('class4', [('m', 'n', [None], 0.0)])
>>>>>>> 0f89cc9a
  })

  assert analyze(fst, 'bj') == 'ai'
  assert analyze(fst, 'bl') == 'ak'
  assert analyze(fst, 'dn') == 'cm'
  assert analyze(fst, 'h') == 'g'

  # rules within a slot should not be concatenated with wrong continuation class
  for not_in_lang in ['bf', 'bh', 'bd', 'bn', 'df', 'dh', 'db', 'dj', 'dl']:
    with pytest.raises(Exception):
      analyze(fst, not_in_lang)

def test_multiple_rules_multiple_classes_multiple_continuations():
  fst = compile({
    Slot('class1',
      [
<<<<<<< HEAD
        ('a', 'b', [('class2', 0.0)], 0.0),
        ('c', 'd', [(None, 0.0)], 0.0),
        ('e', 'f', [('class2', 0.0), ('class3', 0.0)], 0.0)
=======
        ('a', 'b', ['class2'], 0.0),
        ('c', 'd', [None], 0.0),
        ('e', 'f', ['class2', 'class3'], 0.0)
>>>>>>> 0f89cc9a
      ],
      start=True),
    Slot('class2', 
      [
<<<<<<< HEAD
        ('g', 'h', [(None, 0.0)], 0.0),
        ('i', 'j', [(None, 0.0)], 0.0),
        ('k', 'l', [('class3', 0.0)], 0.0),
=======
        ('g', 'h', [None], 0.0),
        ('i', 'j', [None], 0.0),
        ('k', 'l', ['class3'], 0.0),
>>>>>>> 0f89cc9a
      ]
    ),
    Slot('class3', 
      [
<<<<<<< HEAD
        ('m', 'n', [(None, 0.0)], 0.0),
        ('o', 'p', [(None, 0.0)], 0.0),
=======
        ('m', 'n', [None], 0.0),
        ('o', 'p', [None], 0.0),
>>>>>>> 0f89cc9a
      ]
    ),
    Slot('class4', 
      [
<<<<<<< HEAD
        ('q', 'r', [(None, 0.0)], 0.0),
        ('s', 't', [(None, 0.0)], 0.0),
=======
        ('q', 'r', [None], 0.0),
        ('s', 't', [None], 0.0),
>>>>>>> 0f89cc9a
      ], start=True)
  })
  
  # class1 alone
  assert analyze(fst, 'd') == 'c'

  # class1 to class2
  assert analyze(fst, 'bh') == 'ag'
  assert analyze(fst, 'bj') == 'ai'
  assert analyze(fst, 'fh') == 'eg'
  assert analyze(fst, 'fj') == 'ei'

  # class1 to class2 to class3
  assert analyze(fst, 'bln') == 'akm'
  assert analyze(fst, 'blp') == 'ako'
  assert analyze(fst, 'fln') == 'ekm'
  assert analyze(fst, 'flp') == 'eko'

  # class1 to class3
  assert analyze(fst, 'fn') == 'em'
  assert analyze(fst, 'fp') == 'eo'

  # class4
  assert analyze(fst, 'r') == 'q'
  assert analyze(fst, 't') == 's'

def test_multiple_rules_multiple_classes_multiple_continuations_with_stem_guesser_starting():
  nahuatl_alphabet = {
    'C': ['m', 'n', 'p', 't', 'k', 'kw', 'h', 'ts', 'tl', 'ch', 's', 'l', 'x', 'j', 'w'], 
    'V': ['a', 'e', 'i', 'o']
  }
  bimoraic_fsa = StemGuesser('.*V.*V', 'VerbStem', [('class2', 0.0), ('class3', 0.0)], 
    alphabet=nahuatl_alphabet, start=True)
  
  fst = compile({
    bimoraic_fsa,
    Slot('class2', 
      [
<<<<<<< HEAD
        ('g', 'h', [(None, 0.0)], 0.0),
        ('i', 'j', [(None, 0.0)], 0.0),
        ('k', 'l', [('class3', 0.0)], 0.0),
=======
        ('g', 'h', [None], 0.0),
        ('i', 'j', [None], 0.0),
        ('k', 'l', ['class3'], 0.0),
>>>>>>> 0f89cc9a
      ]
    ),
    Slot('class3', 
      [
<<<<<<< HEAD
        ('m', 'n', [(None, 0.0)], 0.0),
        ('o', 'p', [(None, 0.0)], 0.0),
=======
        ('m', 'n', [None], 0.0),
        ('o', 'p', [None], 0.0),
>>>>>>> 0f89cc9a
      ]
    ),
    Slot('class4', 
      [
<<<<<<< HEAD
        ('q', 'r', [(None, 0.0)], 0.0),
        ('s', 't', [(None, 0.0)], 0.0),
=======
        ('q', 'r', [None], 0.0),
        ('s', 't', [None], 0.0),
>>>>>>> 0f89cc9a
      ], start=True)
  })
  
  # non-bimoraic stem rejected
  with pytest.raises(Exception):
    analyze(fst, 'pak' + 'h')

  # paki = fictitious verb stem
  # valid verb stem by itself not accepted
  with pytest.raises(Exception):
    analyze(fst, 'paaki')
  
  # class2 and class3
  for upper, lower in [('g', 'h'), ('i', 'j'), ('m', 'n'), ('o', 'p')]:
    assert analyze(fst, 'paaki' + lower) == 'paaki' + upper

  # class2 then class3
  for upper, lower in [('m', 'n'), ('o', 'p')]:
    assert analyze(fst, 'paakil' + lower) == 'paakik' + upper

  # the other starting class (class4) accepted
  assert analyze(fst, 'r') == 'q'
  assert analyze(fst, 't') == 's'

def test_multiple_rules_multiple_classes_multiple_continuations_with_stem_guesser_in_middle():
  nahuatl_alphabet = {
    'C': ['m', 'n', 'p', 't', 'k', 'kw', 'h', 'ts', 'tl', 'ch', 's', 'l', 'x', 'j', 'w'], 
    'V': ['a', 'e', 'i', 'o']
  }
  bimoraic_fsa = StemGuesser('.*V.*V', 'VerbStem', [('class3', 0.0)], 
    alphabet=nahuatl_alphabet)

  fst = compile({
    Slot('class1',
      [
<<<<<<< HEAD
        ('a', 'b', [('VerbStem', 0.0)], 0.0),
        ('c', 'd', [(None, 0.0)], 0.0),
        ('e', 'f', [('VerbStem', 0.0), ('class3', 0.0)], 0.0)
=======
        ('a', 'b', ['VerbStem'], 0.0),
        ('c', 'd', [None], 0.0),
        ('e', 'f', ['VerbStem', 'class3'], 0.0)
>>>>>>> 0f89cc9a
      ],
      start=True),
    bimoraic_fsa,
    Slot('class3', 
      [
<<<<<<< HEAD
        ('m', 'n', [(None, 0.0)], 0.0),
        ('o', 'p', [(None, 0.0)], 0.0),
=======
        ('m', 'n', [None], 0.0),
        ('o', 'p', [None], 0.0),
>>>>>>> 0f89cc9a
      ]
    ),
    Slot('class4', 
      [
<<<<<<< HEAD
        ('q', 'r', [(None, 0.0)], 0.0),
        ('s', 't', [(None, 0.0)], 0.0),
=======
        ('q', 'r', [None], 0.0),
        ('s', 't', [None], 0.0),
>>>>>>> 0f89cc9a
      ], start=True)
  })
  
  # non-bimoraic stem (with valid prefix) rejected
  with pytest.raises(Exception):
    analyze(fst, 'b' + 'pak')
  
  # paki = fictitious verb stem
  # valid verb stem by itself not accepted
  with pytest.raises(Exception):
    analyze(fst, 'paaki')
  
  # class1 alone
  assert analyze(fst, 'd') == 'c'

  # class1 then VerbStem then class3
  assert analyze(fst, 'b' + 'paaki' + 'n') == 'a' + 'paaki' + 'm'
  assert analyze(fst, 'b' + 'paaki' + 'p') == 'a' + 'paaki' + 'o'
  assert analyze(fst, 'f' + 'paaki' + 'n') == 'e' + 'paaki' + 'm'
  assert analyze(fst, 'f' + 'paaki' + 'p') == 'e' + 'paaki' + 'o'

  # class1 then class3
  assert analyze(fst, 'fn') == 'em'
  assert analyze(fst, 'fp') == 'eo'
  
  # the other starting class (class4) accepted
  assert analyze(fst, 'r') == 'q'
  assert analyze(fst, 't') == 's'

def test_multiple_rules_multiple_classes_multiple_continuations_with_stem_guesser_ending():
  nahuatl_alphabet = {
    'C': ['m', 'n', 'p', 't', 'k', 'kw', 'h', 'ts', 'tl', 'ch', 's', 'l', 'x', 'j', 'w'], 
    'V': ['a', 'e', 'i', 'o']
  }
<<<<<<< HEAD
  bimoraic_fsa = StemGuesser('.*V.*V', 'VerbStem', [(None, 0.0)], 
=======
  bimoraic_fsa = StemGuesser('.*V.*V', 'VerbStem', [None], 
>>>>>>> 0f89cc9a
    alphabet=nahuatl_alphabet)

  fst = compile({
    Slot('class1',
      [
        ('a', 'b', [('class2', 0.0)], 0.0),
        ('c', 'd', [('VerbStem', 0.0)], 0.0),
        ('e', 'f', [('class2', 0.0), ('class3', 0.0)], 0.0)
      ],
      start=True),
    Slot('class2', 
      [
<<<<<<< HEAD
        ('m', 'n', [('VerbStem', 0.0)], 0.0),
        ('o', 'p', [(None, 0.0)], 0.0),
=======
        ('m', 'n', ['VerbStem'], 0.0),
        ('o', 'p', [None], 0.0),
>>>>>>> 0f89cc9a
      ]
    ),
    Slot('class3', 
      [
<<<<<<< HEAD
        ('q', 'r', [(None, 0.0)], 0.0),
        ('s', 't', [('VerbStem', 0.0)], 0.0),
=======
        ('q', 'r', [None], 0.0),
        ('s', 't', ['VerbStem'], 0.0),
>>>>>>> 0f89cc9a
      ]),
    bimoraic_fsa
  })

  # non-bimoraic stem (with valid prefix) rejected
  with pytest.raises(Exception):
    analyze(fst, 'd' + 'pak')

  # class1 to VerbStem
  assert analyze(fst, 'dpaki') == 'cpaki'

  # class1 to class2
  assert analyze(fst, 'bp') == 'ao'
  assert analyze(fst, 'fp') == 'eo'

  # class1 to class3
  assert analyze(fst, 'fr') == 'eq'

  # class1 to class2 to VerbStem
  assert analyze(fst, 'bn' + 'paki') == 'am' + 'paki'
  assert analyze(fst, 'fn' + 'paki') == 'em' + 'paki'

  # class1 to class3 to VerbStem
  assert analyze(fst, 'ft' + 'paki') == 'es' + 'paki'

def test_single_cyclic_class():
  # starting class connects to itself
  fst = compile({
    Slot('class1',
      [
<<<<<<< HEAD
        ('a', 'b', [('class1', 0.0)], 0.0),
        ('c', 'd', [(None, 0.0)], 0.0),
        ('e', 'f', [(None, 0.0)], 0.0)
=======
        ('a', 'b', ['class1'], 0.0),
        ('c', 'd', [None], 0.0),
        ('e', 'f', [None], 0.0)
>>>>>>> 0f89cc9a
      ],
      start=True),
  })

  # need another transition to reach accepting state
  with pytest.raises(Exception):
    assert analyze(fst, 'b')

  # repeat transitions
  for i in range(1, 5):
    assert analyze(fst, ('b' * i) + 'd') == ('a' * i) + 'c'
    assert analyze(fst, ('b' * i) + 'f') == ('a' * i) + 'e'

  # not all transitions repeat
  assert analyze(fst, 'd') == 'c'
  assert analyze(fst, 'f') == 'e'

  for repeat in (['d' * i for i in range(2, 6)] + ['f' * i for i in range(2, 6)]):
    with pytest.raises(Exception):
      assert analyze(fst, repeat)
    with pytest.raises(Exception):
      assert analyze(fst, 'b' + repeat)
    with pytest.raises(Exception):
      assert analyze(fst, 'bb' + repeat)
    with pytest.raises(Exception):
      assert analyze(fst, 'bbb' + repeat)

def test_cyclic_class_starting():
  fst = compile({
    Slot('class1',
      [
<<<<<<< HEAD
        ('a', 'b', [('class1', 0.0)], 0.0), # the cyclic rule
        ('c', 'd', [(None, 0.0)], 0.0),
        ('e', 'f', [('class2', 0.0), ('class3', 0.0)], 0.0)
=======
        ('a', 'b', ['class1'], 0.0), # the cyclic rule
        ('c', 'd', [None], 0.0),
        ('e', 'f', ['class2', 'class3'], 0.0)
>>>>>>> 0f89cc9a
      ],
      start=True),
    Slot('class2', 
      [
<<<<<<< HEAD
        ('g', 'h', [(None, 0.0)], 0.0),
        ('i', 'j', [(None, 0.0)], 0.0),
        ('k', 'l', [('class3', 0.0)], 0.0),
=======
        ('g', 'h', [None], 0.0),
        ('i', 'j', [None], 0.0),
        ('k', 'l', ['class3'], 0.0),
>>>>>>> 0f89cc9a
      ]
    ),
    Slot('class3', 
      [
<<<<<<< HEAD
        ('m', 'n', [(None, 0.0)], 0.0),
        ('o', 'p', [(None, 0.0)], 0.0),
=======
        ('m', 'n', [None], 0.0),
        ('o', 'p', [None], 0.0),
>>>>>>> 0f89cc9a
      ]
    ),
    Slot('class4', 
      [
<<<<<<< HEAD
        ('q', 'r', [(None, 0.0)], 0.0),
        ('s', 't', [(None, 0.0)], 0.0),
=======
        ('q', 'r', [None], 0.0),
        ('s', 't', [None], 0.0),
>>>>>>> 0f89cc9a
      ], start=True)
  })
  
  # cyclic class' non-cyclic (and terminal) rule
  assert analyze(fst, 'd') == 'c'

  # need another transition to reach accepting state
  with pytest.raises(Exception):
    assert analyze(fst, 'b')

  # repeat applications of the cyclic rule
  for i in range(1, 5):
    assert analyze(fst, ('b' * i) + 'd') == ('a' * i) + 'c'

  for i in range(0, 5): # i = 0 means no b's prepended
    prepend_input = 'b' * i
    prepend_output = 'a' * i
    
    # class1 to class2
    assert analyze(fst, prepend_input + 'fh') == prepend_output + 'eg'
    assert analyze(fst, prepend_input + 'fj') == prepend_output + 'ei'

    # class1 to class2 to class3
    assert analyze(fst, prepend_input + 'fln') == prepend_output + 'ekm'
    assert analyze(fst, prepend_input + 'flp') == prepend_output + 'eko'

    # class1 to class3
    assert analyze(fst, prepend_input + 'fn') == prepend_output + 'em'
    assert analyze(fst, prepend_input + 'fp') == prepend_output + 'eo'

    # cannot get to class4 from class1
    if i > 0:
      with pytest.raises(Exception):
        assert analyze(fst, prepend_input + 'r') == prepend_output + 'q'
      with pytest.raises(Exception):
        assert analyze(fst, prepend_input + 't') == prepend_output + 's'
  
  # class4
  assert analyze(fst, 'r') == 'q'
  assert analyze(fst, 't') == 's'

def test_cyclic_class_in_middle():
  fst = compile({
    Slot('class1',
      [
<<<<<<< HEAD
        ('a', 'b', [('class2', 0.0)], 0.0),
        ('c', 'd', [(None, 0.0)], 0.0),
        ('e', 'f', [('class2', 0.0), ('class3', 0.0)], 0.0)
=======
        ('a', 'b', ['class2'], 0.0),
        ('c', 'd', [None], 0.0),
        ('e', 'f', ['class2', 'class3'], 0.0)
>>>>>>> 0f89cc9a
      ],
      start=True),
    Slot('class2', 
      [
<<<<<<< HEAD
        ('g', 'h', [('class2', 0.0)], 0.0), # cyclic rule
        ('G', 'H', [('class2', 0.0)], 0.0), # cyclic rule
        ('i', 'j', [(None, 0.0)], 0.0),
        ('k', 'l', [('class3', 0.0)], 0.0),
=======
        ('g', 'h', ['class2'], 0.0), # cyclic rule
        ('G', 'H', ['class2'], 0.0), # cyclic rule
        ('i', 'j', [None], 0.0),
        ('k', 'l', ['class3'], 0.0),
>>>>>>> 0f89cc9a
      ]
    ),
    Slot('class3', 
      [
<<<<<<< HEAD
        ('m', 'n', [(None, 0.0)], 0.0),
        ('o', 'p', [(None, 0.0)], 0.0),
=======
        ('m', 'n', [None], 0.0),
        ('o', 'p', [None], 0.0),
>>>>>>> 0f89cc9a
      ]
    ),
    Slot('class4', 
      [
<<<<<<< HEAD
        ('q', 'r', [(None, 0.0)], 0.0),
        ('s', 't', [(None, 0.0)], 0.0),
=======
        ('q', 'r', [None], 0.0),
        ('s', 't', [None], 0.0),
>>>>>>> 0f89cc9a
      ], start=True)
  })

  # class1 alone
  assert analyze(fst, 'd') == 'c'

  # class1 to class2, non-cyclic and terminal
  assert analyze(fst, 'bj') == 'ai'
  assert analyze(fst, 'fj') == 'ei'

  # class1 to class2, cyclic
  # need another transition to reach accepting state
  with pytest.raises(Exception):
    assert analyze(fst, 'bh')
  with pytest.raises(Exception):
    assert analyze(fst, 'bH')
  with pytest.raises(Exception):
    assert analyze(fst, 'fh')
  with pytest.raises(Exception):
    assert analyze(fst, 'fH')
  for i in range(1, 5):
    assert analyze(fst, 'b' + ('h' * i) + 'j') == 'a' + ('g' * i) + 'i'
    assert analyze(fst, 'b' + ('H' * i) + 'j') == 'a' + ('G' * i) + 'i'
    assert analyze(fst, 'f' + ('h' * i) + 'j') == 'e' + ('g' * i) + 'i'
    assert analyze(fst, 'f' + ('H' * i) + 'j') == 'e' + ('G' * i) + 'i'

  # class1 to class2 (non-cyclic) to class3
  assert analyze(fst, 'bln') == 'akm'
  assert analyze(fst, 'blp') == 'ako'
  assert analyze(fst, 'fln') == 'ekm'
  assert analyze(fst, 'flp') == 'eko'

  # class1 to class2 (cyclic) to class3
  for i in range(1, 5):
    assert analyze(fst, 'b' + ('h' * i) + 'ln') == 'a' + ('g' * i) + 'km'
    assert analyze(fst, 'b' + ('h' * i) + 'lp') == 'a' + ('g' * i) + 'ko'
    assert analyze(fst, 'b' + ('H' * i) + 'ln') == 'a' + ('G' * i) + 'km'
    assert analyze(fst, 'b' + ('H' * i) + 'lp') == 'a' + ('G' * i) + 'ko'
    assert analyze(fst, 'f' + ('h' * i) + 'ln') == 'e' + ('g' * i) + 'km'
    assert analyze(fst, 'f' + ('h' * i) + 'lp') == 'e' + ('g' * i) + 'ko'
    assert analyze(fst, 'f' + ('H' * i) + 'ln') == 'e' + ('G' * i) + 'km'
    assert analyze(fst, 'f' + ('H' * i) + 'lp') == 'e' + ('G' * i) + 'ko'

  # class1 to class3
  assert analyze(fst, 'fn') == 'em'
  assert analyze(fst, 'fp') == 'eo'

  # class4
  assert analyze(fst, 'r') == 'q'
  assert analyze(fst, 't') == 's'

def test_cyclic_class_ending():
  fst = compile({
    Slot('class1',
      [
<<<<<<< HEAD
        ('a', 'b', [('class2', 0.0)], 0.0),
        ('c', 'd', [(None, 0.0)], 0.0),
        ('e', 'f', [('class2', 0.0), ('class3', 0.0)], 0.0)
=======
        ('a', 'b', ['class2'], 0.0),
        ('c', 'd', [None], 0.0),
        ('e', 'f', ['class2', 'class3'], 0.0)
>>>>>>> 0f89cc9a
      ],
      start=True),
    Slot('class2',
      [
<<<<<<< HEAD
        ('g', 'h', [(None, 0.0)], 0.0),
        ('i', 'j', [(None, 0.0)], 0.0),
        ('k', 'l', [('class3', 0.0)], 0.0),
=======
        ('g', 'h', [None], 0.0),
        ('i', 'j', [None], 0.0),
        ('k', 'l', ['class3'], 0.0),
>>>>>>> 0f89cc9a
      ]
    ),
    Slot('class3',
      [
<<<<<<< HEAD
        ('m', 'n', [('class3', 0.0)], 0.0), # cyclic rule
        ('o', 'p', [(None, 0.0)], 0.0),
=======
        ('m', 'n', ['class3'], 0.0), # cyclic rule
        ('o', 'p', [None], 0.0),
>>>>>>> 0f89cc9a
      ]
    ),
    Slot('class4', 
      [
<<<<<<< HEAD
        ('q', 'r', [(None, 0.0)], 0.0),
        ('s', 't', [(None, 0.0)], 0.0),
=======
        ('q', 'r', [None], 0.0),
        ('s', 't', [None], 0.0),
>>>>>>> 0f89cc9a
      ], start=True)
  })

  # class1 alone
  assert analyze(fst, 'd') == 'c'

  # class1 to class2
  assert analyze(fst, 'bh') == 'ag'
  assert analyze(fst, 'bj') == 'ai'
  assert analyze(fst, 'fh') == 'eg'
  assert analyze(fst, 'fj') == 'ei'

  # class1 to class2 to class3 (non-cyclic and terminal)
  assert analyze(fst, 'blp') == 'ako'
  assert analyze(fst, 'flp') == 'eko'

  # class1 to class2 to class3 (cyclic)
  for i in range(1, 5):
    assert analyze(fst, 'bl' + ('n' * i) + 'p') == 'ak' + ('m' * i) + 'o'
    assert analyze(fst, 'fl' + ('n' * i) + 'p') == 'ek' + ('m' * i) + 'o'

  # class1 to class3 (non-cyclic and terminal)
  assert analyze(fst, 'fp') == 'eo'

  # class1 to class3 (cyclic)
  for i in range(1, 5):
    assert analyze(fst, 'f' + ('n' * i) + 'p') == 'e' + ('m' * i) + 'o'

  # class4
  assert analyze(fst, 'r') == 'q'
  assert analyze(fst, 't') == 's'

# class1 -> class2 -> class3 -> class1
def test_cycle_period_at_least_two_cycle_includes_starting_class():
  fst = compile({
    Slot('class1',
      [
<<<<<<< HEAD
        ('a', 'b', [('class2', 0.0)], 0.0),
        ('c', 'd', [(None, 0.0)], 0.0),
        ('e', 'f', [('class2', 0.0), ('class3', 0.0)], 0.0)
=======
        ('a', 'b', ['class2'], 0.0),
        ('c', 'd', [None], 0.0),
        ('e', 'f', ['class2', 'class3'], 0.0)
>>>>>>> 0f89cc9a
      ],
      start=True),
    Slot('class2', 
      [
<<<<<<< HEAD
        ('g', 'h', [(None, 0.0)], 0.0),
        ('i', 'j', [(None, 0.0)], 0.0),
        ('k', 'l', [('class3', 0.0)], 0.0),
=======
        ('g', 'h', [None], 0.0),
        ('i', 'j', [None], 0.0),
        ('k', 'l', ['class3'], 0.0),
>>>>>>> 0f89cc9a
      ]
    ),
    Slot('class3', 
      [
<<<<<<< HEAD
        ('m', 'n', [('class1', 0.0)], 0.0), # cycle
        ('o', 'p', [(None, 0.0)], 0.0),
=======
        ('m', 'n', ['class1'], 0.0), # cycle
        ('o', 'p', [None], 0.0),
>>>>>>> 0f89cc9a
      ]
    ),
    Slot('class4', 
      [
<<<<<<< HEAD
        ('q', 'r', [(None, 0.0)], 0.0),
        ('s', 't', [(None, 0.0)], 0.0),
=======
        ('q', 'r', [None], 0.0),
        ('s', 't', [None], 0.0),
>>>>>>> 0f89cc9a
      ], start=True)
  })

  # the cycle is from class1 to class2 to class3
  # i = 0 means no cycle
  for i in range(5):
    # class1 to class2 to class3 (cyclic) or class1 to class3 (cyclic)
    for cyclic_lower, cyclic_upper in [('bln', 'akm'), ('fln', 'ekm')] + [('fn', 'em')]:
      # class1 alone
      assert analyze(fst, (cyclic_lower * i) + 'd') == (cyclic_upper * i) + 'c'

      # class1 to class2
      assert analyze(fst, (cyclic_lower * i) + 'bh') == (cyclic_upper * i) + 'ag'
      assert analyze(fst, (cyclic_lower * i) + 'bj') == (cyclic_upper * i) + 'ai'
      assert analyze(fst, (cyclic_lower * i) + 'fh') == (cyclic_upper * i) + 'eg'
      assert analyze(fst, (cyclic_lower * i) + 'fj') == (cyclic_upper * i) + 'ei'

      # class1 to class2 to class3 (non-cyclic and terminal)
      assert analyze(fst, (cyclic_lower * i) + 'blp') == (cyclic_upper * i) + 'ako'
      assert analyze(fst, (cyclic_lower * i) + 'flp') == (cyclic_upper * i) + 'eko'

      # class1 to class3 (non-cyclic and terminal)
      assert analyze(fst, (cyclic_lower * i) + 'fp') == (cyclic_upper * i) + 'eo'

  # class4
  assert analyze(fst, 'r') == 'q'
  assert analyze(fst, 't') == 's'

# class1 -> class2 -> class3 -> class4 -> class2
def test_cycle_period_at_least_two_cycle_excludes_starting_class():
  fst = compile({
    Slot('class1',
      [
<<<<<<< HEAD
        ('a', 'b', [('class2', 0.0)], 0.0),
        ('c', 'd', [(None, 0.0)], 0.0),
        ('e', 'f', [('class2', 0.0), ('class3', 0.0)], 0.0)
=======
        ('a', 'b', ['class2'], 0.0),
        ('c', 'd', [None], 0.0),
        ('e', 'f', ['class2', 'class3'], 0.0)
>>>>>>> 0f89cc9a
      ],
      start=True),
    Slot('class2', 
      [
<<<<<<< HEAD
        ('g', 'h', [(None, 0.0)], 0.0),
        ('i', 'j', [(None, 0.0)], 0.0),
        ('k', 'l', [('class3', 0.0)], 0.0),
=======
        ('g', 'h', [None], 0.0),
        ('i', 'j', [None], 0.0),
        ('k', 'l', ['class3'], 0.0),
>>>>>>> 0f89cc9a
      ]
    ),
    Slot('class3', 
      [
<<<<<<< HEAD
        ('m', 'n', [('class4', 0.0)], 0.0),
        ('o', 'p', [(None, 0.0)], 0.0),
=======
        ('m', 'n', ['class4'], 0.0),
        ('o', 'p', [None], 0.0),
>>>>>>> 0f89cc9a
      ]
    ),
    Slot('class4', 
      [
<<<<<<< HEAD
        ('q', 'r', [(None, 0.0)], 0.0),
        ('s', 't', [('class2', 0.0)], 0.0), # cycle
=======
        ('q', 'r', [None], 0.0),
        ('s', 't', ['class2'], 0.0), # cycle
>>>>>>> 0f89cc9a
      ])
  })

  # class1 alone
  assert analyze(fst, 'd') == 'c'

  # class1 to class3 (terminal) - impossible for cycle to go back to class1
  assert analyze(fst, 'fp') == 'eo'

  # class1 to class3 (non-terminal) to class4 (terminal) - impossible for cycle to go back to class1
  assert analyze(fst, 'fnr') == 'emq'

  # the cycle is from class2 to class3 to class4
  # i = 0 means no cycle
  for i in range(5):
    # class2 to class3 to class4 (cyclic), class3 to class4 (cyclic)
    cyclic_lower, cyclic_upper = ('lnt', 'kms')

    # class1 to class2 (terminal)
    assert analyze(fst, 'b' + (cyclic_lower * i) + 'h') == 'a' + (cyclic_upper * i) + 'g'
    assert analyze(fst, 'b' + (cyclic_lower * i) + 'j') == 'a' + (cyclic_upper * i) + 'i'
    assert analyze(fst, 'f' + (cyclic_lower * i) + 'h') == 'e' + (cyclic_upper * i) + 'g'
    assert analyze(fst, 'f' + (cyclic_lower * i) + 'j') == 'e' + (cyclic_upper * i) + 'i'

    # class1 to class2 to class3 (terminal)
    assert analyze(fst, 'b' + (cyclic_lower * i) + 'lp') == 'a' + (cyclic_upper * i) + 'ko'
    assert analyze(fst, 'f' + (cyclic_lower * i) + 'lp') == 'e' + (cyclic_upper * i) + 'ko'

    # class1 to class2 to class3 (non-terminal)
    #   class3 to class4 (terminal)
    assert analyze(fst, 'b' + (cyclic_lower * i) + 'ln' + 'r') == 'a' + (cyclic_upper * i) + 'km' + 'q'
    assert analyze(fst, 'f' + (cyclic_lower * i) + 'ln' + 'r') == 'e' + (cyclic_upper * i) + 'km' + 'q'

def test_single_weighted_class():
  fst = compile({
    Slot('class1',
      [
<<<<<<< HEAD
        ('a', 'b', [(None, 0.0)], 0.5),
        ('c', 'd', [(None, 0.0)], 0.25),
        ('e', 'f', [(None, 0.0)], 0.75),
        ('g', 'h', [(None, 0.0)], 0.1)
=======
        ('a', 'b', [None], 0.5),
        ('c', 'd', [None], 0.25),
        ('e', 'f', [None], 0.75),
        ('g', 'h', [None], 0.1)
>>>>>>> 0f89cc9a
      ],
      start=True)
  })

  # shortest distance from the start to final state is 0.1
  assert math.isclose(float(pywrapfst.shortestdistance(fst)[1]), 0.1, abs_tol=1e-5)

  # correct transduction and correct weight
  assert correct_transduction_and_weights(fst, 'b', [('a', 0.5)])
  assert correct_transduction_and_weights(fst, 'd', [('c', 0.25)])
  assert correct_transduction_and_weights(fst, 'f', [('e', 0.75)])
  assert correct_transduction_and_weights(fst, 'h', [('g', 0.1)])

def test_multiple_weighted_classes():
  weights = {}
  for transition in ['ba', 'dc', 'fe', 'hg', 'ji', 'lk', 'nm', 'po', 'rq', 'ts']:
    weights[transition] = random.random()
  
  fst = compile({
    Slot('class1',
      [
<<<<<<< HEAD
        ('a', 'b', [('class2', 0.0)], weights['ba']),
        ('c', 'd', [(None, 0.0)], weights['dc']),
        ('e', 'f', [('class2', 0.0), ('class3', 0.0)], weights['fe'])
=======
        ('a', 'b', ['class2'], weights['ba']),
        ('c', 'd', [None], weights['dc']),
        ('e', 'f', ['class2', 'class3'], weights['fe'])
>>>>>>> 0f89cc9a
      ],
      start=True),
    Slot('class2', 
      [
<<<<<<< HEAD
        ('g', 'h', [(None, 0.0)], weights['hg']),
        ('i', 'j', [(None, 0.0)], weights['ji']),
        ('k', 'l', [('class3', 0.0)], weights['lk']),
=======
        ('g', 'h', [None], weights['hg']),
        ('i', 'j', [None], weights['ji']),
        ('k', 'l', ['class3'], weights['lk']),
>>>>>>> 0f89cc9a
      ]
    ),
    Slot('class3', 
      [
<<<<<<< HEAD
        ('m', 'n', [(None, 0.0)], weights['nm']),
        ('o', 'p', [(None, 0.0)], weights['po']),
=======
        ('m', 'n', [None], weights['nm']),
        ('o', 'p', [None], weights['po']),
>>>>>>> 0f89cc9a
      ]
    ),
    Slot('class4', 
      [
<<<<<<< HEAD
        ('q', 'r', [(None, 0.0)], weights['rq']),
        ('s', 't', [(None, 0.0)], weights['ts']),
=======
        ('q', 'r', [None], weights['rq']),
        ('s', 't', [None], weights['ts']),
>>>>>>> 0f89cc9a
      ], start=True)
  })

  # class1 alone
  assert correct_transduction_and_weights(fst, 'd', [('c', weights['dc'])])

  # class1 to class2
  assert correct_transduction_and_weights(fst, 'bh', [('ag', weights['ba'] + weights['hg'])])
  assert correct_transduction_and_weights(fst, 'bj', [('ai', weights['ba'] + weights['ji'])])
  assert correct_transduction_and_weights(fst, 'fh', [('eg', weights['fe'] + weights['hg'])])
  assert correct_transduction_and_weights(fst, 'fj', [('ei', weights['fe'] + weights['ji'])])

  # class1 to class2 to class3
  assert correct_transduction_and_weights(fst, 'bln', [('akm', weights['ba'] + weights['lk'] + weights['nm'])])
  assert correct_transduction_and_weights(fst, 'blp', [('ako', weights['ba'] + weights['lk'] + weights['po'])])
  assert correct_transduction_and_weights(fst, 'fln', [('ekm', weights['fe'] + weights['lk'] + weights['nm'])])
  assert correct_transduction_and_weights(fst, 'flp', [('eko', weights['fe'] + weights['lk'] + weights['po'])])

  # class1 to class3
  assert correct_transduction_and_weights(fst, 'fn', [('em', weights['fe'] + weights['nm'])])
  assert correct_transduction_and_weights(fst, 'fp', [('eo', weights['fe'] + weights['po'])])

  # class4
  assert correct_transduction_and_weights(fst, 'r', [('q', weights['rq'])])
  assert correct_transduction_and_weights(fst, 't', [('s', weights['ts'])])

def test_three_non_deterministic_classes():
  fst = compile({
    Slot('class1',
      [
        ('a', 'b', [('class2', 0.0)], 1.0),
        ('a', 'b', [('class3', 0.0)], 2.0)
      ],
      start=True),
    Slot('class2',
      [
<<<<<<< HEAD
        ('c', 'd', [(None, 0.0)], 3.0)
      ]),
    Slot('class3',
      [
        ('c', 'd', [(None, 0.0)], 4.0)
=======
        ('c', 'd', [None], 3.0)
      ]),
    Slot('class3',
      [
        ('c', 'd', [None], 4.0)
>>>>>>> 0f89cc9a
      ]),
  })
  assert correct_transduction_and_weights(fst, 'bd', [('ac', 1.0 + 3.0), ('ac', 2.0 + 4.0)])

def test_three_non_deterministic_classes_equal_weights():
  fst = compile({
    Slot('class1',
      [
        ('a', 'b', [('class2', 0.0)], 1.0),
        ('a', 'b', [('class3', 0.0)], 1.0)
      ],
      start=True),
    Slot('class2',
      [
<<<<<<< HEAD
        ('c', 'd', [(None, 0.0)], 2.0)
      ]),
    Slot('class3',
      [
        ('c', 'd', [(None, 0.0)], 2.0)
=======
        ('c', 'd', [None], 2.0)
      ]),
    Slot('class3',
      [
        ('c', 'd', [None], 2.0)
>>>>>>> 0f89cc9a
      ]),
  })
  assert correct_transduction_and_weights(fst, 'bd', [('ac', 1.0 + 2.0), ('ac', 1.0 + 2.0)])

def test_three_non_deterministic_classes_different_outputs():
  fst = compile({
    Slot('class1',
      [
        ('c', 'b', [('class2', 0.0)], 1.0),
        ('a', 'b', [('class3', 0.0)], 2.0)
      ],
      start=True),
    Slot('class2',
      [
<<<<<<< HEAD
        ('d', 'd', [(None, 0.0)], 3.0)
      ]),
    Slot('class3',
      [
        ('f', 'f', [(None, 0.0)], 4.0)
=======
        ('d', 'd', [None], 3.0)
      ]),
    Slot('class3',
      [
        ('f', 'f', [None], 4.0)
>>>>>>> 0f89cc9a
      ]),
  })
  assert correct_transduction_and_weights(fst, 'bd', [('cd', 1.0 + 3.0)])
  assert correct_transduction_and_weights(fst, 'bf', [('af', 2.0 + 4.0)])

def test_three_non_deterministic_classes_different_inputs():
  fst = compile({
    Slot('class1',
      [
        ('a', 'b', [('class2', 0.0)], 1.0),
        ('a', 'd', [('class3', 0.0)], 2.0)
      ],
      start=True),
    Slot('class2',
      [
<<<<<<< HEAD
        ('f', 'f', [(None, 0.0)], 3.0)
      ]),
    Slot('class3',
      [
        ('h', 'h', [(None, 0.0)], 4.0)
=======
        ('f', 'f', [None], 3.0)
      ]),
    Slot('class3',
      [
        ('h', 'h', [None], 4.0)
>>>>>>> 0f89cc9a
      ]),
  })
  assert correct_transduction_and_weights(fst, 'bf', [('af', 1.0 + 3.0)])
  assert correct_transduction_and_weights(fst, 'dh', [('ah', 2.0 + 4.0)])

def test_both_terminal_and_non_terminal_rule():
  fst = compile({
    Slot('class1',
      [
<<<<<<< HEAD
        ('a', 'b', [('class2', 0.0), (None, 0.0)], 1.0),
=======
        ('a', 'b', ['class2', None], 1.0),
>>>>>>> 0f89cc9a
      ],
      start=True),
    Slot('class2',
      [
<<<<<<< HEAD
        ('c', 'd', [(None, 0.0)], 2.0)
=======
        ('c', 'd', [None], 2.0)
>>>>>>> 0f89cc9a
      ]),
  })
  
  assert correct_transduction_and_weights(fst, 'b', [('a', 1.0)])
  assert correct_transduction_and_weights(fst, 'bd', [('ac', 1.0 + 2.0)])

def test_non_deterministic_both_terminal_non_terminal_rule():
  fst = compile({
    Slot('class1',
      [
<<<<<<< HEAD
        ('c', 'b', [('class2', 0.0), (None, 0.0)], 1.0),
        ('a', 'b', [('class3', 0.0), (None, 0.0)], 2.0)
=======
        ('c', 'b', ['class2', None], 1.0),
        ('a', 'b', ['class3', None], 2.0)
>>>>>>> 0f89cc9a
      ],
      start=True),
    Slot('class2',
      [
<<<<<<< HEAD
        ('d', 'd', [(None, 0.0)], 3.0)
      ]),
    Slot('class3',
      [
        ('f', 'f', [(None, 0.0)], 4.0)
=======
        ('d', 'd', [None], 3.0)
      ]),
    Slot('class3',
      [
        ('f', 'f', [None], 4.0)
>>>>>>> 0f89cc9a
      ]),
  })
  
  # non-terminal rules
  assert correct_transduction_and_weights(fst, 'bd', [('cd', 1.0 + 3.0)])
  assert correct_transduction_and_weights(fst, 'bf', [('af', 2.0 + 4.0)])

  # terminal rules
  assert correct_transduction_and_weights(fst, 'b', [('c', 1.0), ('a', 2.0)])

def test_multiple_weighted_classes_both_terminal_non_terminal_rules():
  weights = {}
  for transition in ['ba', 'dc', 'fe', 'hg', 'ji', 'lk', 'nm', 'po', 'rq', 'ts']:
    weights[transition] = random.random()
  
  fst = compile({
    Slot('class1',
      [
<<<<<<< HEAD
        ('a', 'b', [('class2', 0.0), (None, 0.0)], weights['ba']),
        ('c', 'd', [(None, 0.0)], weights['dc']),
        ('e', 'f', [('class2', 0.0), ('class3', 0.0), (None, 0.0)], weights['fe'])
=======
        ('a', 'b', ['class2', None], weights['ba']),
        ('c', 'd', [None], weights['dc']),
        ('e', 'f', ['class2', 'class3', None], weights['fe'])
>>>>>>> 0f89cc9a
      ],
      start=True),
    Slot('class2', 
      [
<<<<<<< HEAD
        ('g', 'h', [(None, 0.0)], weights['hg']),
        ('i', 'j', [(None, 0.0)], weights['ji']),
        ('k', 'l', [('class3', 0.0), (None, 0.0)], weights['lk']),
=======
        ('g', 'h', [None], weights['hg']),
        ('i', 'j', [None], weights['ji']),
        ('k', 'l', ['class3', None], weights['lk']),
>>>>>>> 0f89cc9a
      ]
    ),
    Slot('class3', 
      [
<<<<<<< HEAD
        ('m', 'n', [(None, 0.0)], weights['nm']),
        ('o', 'p', [(None, 0.0)], weights['po']),
=======
        ('m', 'n', [None], weights['nm']),
        ('o', 'p', [None], weights['po']),
>>>>>>> 0f89cc9a
      ]
    ),
    Slot('class4', 
      [
<<<<<<< HEAD
        ('q', 'r', [(None, 0.0)], weights['rq']),
        ('s', 't', [(None, 0.0)], weights['ts']),
=======
        ('q', 'r', [None], weights['rq']),
        ('s', 't', [None], weights['ts']),
>>>>>>> 0f89cc9a
      ], start=True)
  })

  # class1 alone
  assert correct_transduction_and_weights(fst, 'd', [('c', weights['dc'])])
  assert correct_transduction_and_weights(fst, 'b', [('a', weights['ba'])])
  assert correct_transduction_and_weights(fst, 'f', [('e', weights['fe'])])

  # class1 to class2
  assert correct_transduction_and_weights(fst, 'bh', [('ag', weights['ba'] + weights['hg'])])
  assert correct_transduction_and_weights(fst, 'bj', [('ai', weights['ba'] + weights['ji'])])
  assert correct_transduction_and_weights(fst, 'bl', [('ak', weights['ba'] + weights['lk'])])
  assert correct_transduction_and_weights(fst, 'fh', [('eg', weights['fe'] + weights['hg'])])
  assert correct_transduction_and_weights(fst, 'fj', [('ei', weights['fe'] + weights['ji'])])
  assert correct_transduction_and_weights(fst, 'fl', [('ek', weights['fe'] + weights['lk'])])

  # class1 to class2 to class3
  assert correct_transduction_and_weights(fst, 'bln', [('akm', weights['ba'] + weights['lk'] + weights['nm'])])
  assert correct_transduction_and_weights(fst, 'blp', [('ako', weights['ba'] + weights['lk'] + weights['po'])])
  assert correct_transduction_and_weights(fst, 'fln', [('ekm', weights['fe'] + weights['lk'] + weights['nm'])])
  assert correct_transduction_and_weights(fst, 'flp', [('eko', weights['fe'] + weights['lk'] + weights['po'])])

  # class1 to class3
  assert correct_transduction_and_weights(fst, 'fn', [('em', weights['fe'] + weights['nm'])])
  assert correct_transduction_and_weights(fst, 'fp', [('eo', weights['fe'] + weights['po'])])

  # class4
  assert correct_transduction_and_weights(fst, 'r', [('q', weights['rq'])])
  assert correct_transduction_and_weights(fst, 't', [('s', weights['ts'])])

def test_stem_guesser_both_terminal_non_terminal():
  nahuatl_alphabet = {
    'C': ['m', 'n', 'p', 't', 'k', 'kw', 'h', 'ts', 'tl', 'ch', 's', 'l', 'x', 'j', 'w'], 
    'V': ['a', 'e', 'i', 'o']
  }
<<<<<<< HEAD
  bimoraic_fsa = StemGuesser('.*V.*V', 'VerbStem', [('class3', 0.0), (None, 0.0)], 
=======
  bimoraic_fsa = StemGuesser('.*V.*V', 'VerbStem', ['class3', None], 
>>>>>>> 0f89cc9a
    alphabet=nahuatl_alphabet)

  fst = compile({
    Slot('class1',
      [
<<<<<<< HEAD
        ('a', 'b', [('VerbStem', 0.0), (None, 0.0)], 0.0),
        ('c', 'd', [(None, 0.0)], 0.0),
        ('e', 'f', [('VerbStem', 0.0), ('class3', 0.0), (None, 0.0)], 0.0)
=======
        ('a', 'b', ['VerbStem', None], 0.0),
        ('c', 'd', [None], 0.0),
        ('e', 'f', ['VerbStem', 'class3', None], 0.0)
>>>>>>> 0f89cc9a
      ],
      start=True),
    bimoraic_fsa,
    Slot('class3', 
      [
<<<<<<< HEAD
        ('m', 'n', [(None, 0.0)], 0.0),
        ('o', 'p', [(None, 0.0)], 0.0),
=======
        ('m', 'n', [None], 0.0),
        ('o', 'p', [None], 0.0),
>>>>>>> 0f89cc9a
      ]
    ),
    Slot('class4', 
      [
<<<<<<< HEAD
        ('q', 'r', [(None, 0.0)], 0.0),
        ('s', 't', [(None, 0.0)], 0.0),
=======
        ('q', 'r', [None], 0.0),
        ('s', 't', [None], 0.0),
>>>>>>> 0f89cc9a
      ], start=True)
  })
  
  # non-bimoraic stem (with valid prefix) rejected
  with pytest.raises(Exception):
    analyze(fst, 'b' + 'pak')
  
  # paki = fictitious verb stem
  # valid verb stem by itself not accepted (need a prefix in this case)
  with pytest.raises(Exception):
    analyze(fst, 'paaki')
  
  # class1 alone (terminal)
  assert analyze(fst, 'd') == 'c'
  assert analyze(fst, 'f') == 'e'

  # class1 then VerbStem (non-terminal) then class3
  assert analyze(fst, 'b' + 'paaki' + 'n') == 'a' + 'paaki' + 'm'
  assert analyze(fst, 'b' + 'paaki' + 'p') == 'a' + 'paaki' + 'o'
  assert analyze(fst, 'f' + 'paaki' + 'n') == 'e' + 'paaki' + 'm'
  assert analyze(fst, 'f' + 'paaki' + 'p') == 'e' + 'paaki' + 'o'

  # class1 then VerbStem (terminal)
  assert analyze(fst, 'b' + 'paaki') == 'a' + 'paaki'
  assert analyze(fst, 'b' + 'paaki') == 'a' + 'paaki'
  assert analyze(fst, 'f' + 'paaki') == 'e' + 'paaki'
  assert analyze(fst, 'f' + 'paaki') == 'e' + 'paaki'

  # class1 then class3
  assert analyze(fst, 'fn') == 'em'
  assert analyze(fst, 'fp') == 'eo'
  
  # the other starting class (class4) accepted
  assert analyze(fst, 'r') == 'q'
  assert analyze(fst, 't') == 's'

def test_cycle_period_one_both_terminal_non_terminal_rules():
  fst = compile({
    Slot('class1',
      [
<<<<<<< HEAD
        ('a', 'b', [('class2', 0.0), (None, 0.0)], 0.0),
        ('c', 'd', [(None, 0.0)], 0.0),
        ('e', 'f', [('class2', 0.0), ('class3', 0.0), (None, 0.0)], 0.0)
=======
        ('a', 'b', ['class2', None], 0.0),
        ('c', 'd', [None], 0.0),
        ('e', 'f', ['class2', 'class3', None], 0.0)
>>>>>>> 0f89cc9a
      ],
      start=True),
    Slot('class2', 
      [
<<<<<<< HEAD
        ('g', 'h', [('class2', 0.0), (None, 0.0)], 0.0), # cyclic rule
        ('G', 'H', [('class2', 0.0), (None, 0.0)], 0.0), # cyclic rule
        ('i', 'j', [(None, 0.0)], 0.0),
        ('k', 'l', [('class3', 0.0), (None, 0.0)], 0.0),
=======
        ('g', 'h', ['class2', None], 0.0), # cyclic rule
        ('G', 'H', ['class2', None], 0.0), # cyclic rule
        ('i', 'j', [None], 0.0),
        ('k', 'l', ['class3', None], 0.0),
>>>>>>> 0f89cc9a
      ]
    ),
    Slot('class3', 
      [
<<<<<<< HEAD
        ('m', 'n', [(None, 0.0)], 0.0),
        ('o', 'p', [(None, 0.0)], 0.0),
=======
        ('m', 'n', [None], 0.0),
        ('o', 'p', [None], 0.0),
>>>>>>> 0f89cc9a
      ]
    ),
    Slot('class4', 
      [
<<<<<<< HEAD
        ('q', 'r', [(None, 0.0)], 0.0),
        ('s', 't', [(None, 0.0)], 0.0),
=======
        ('q', 'r', [None], 0.0),
        ('s', 't', [None], 0.0),
>>>>>>> 0f89cc9a
      ], start=True)
  })

  # class1 alone
  assert analyze(fst, 'b') == 'a'
  assert analyze(fst, 'd') == 'c'
  assert analyze(fst, 'f') == 'e'

  # class1 to class2, non-cyclic and terminal
  assert analyze(fst, 'bj') == 'ai'
  assert analyze(fst, 'fj') == 'ei'

  for i in range(5):
    # class1 to class2, cyclic to class2 (terminal)
    # i = 0 means no cycle - class1 to class2 (terminal)
    assert analyze(fst, 'b' + ('h' * i)) == 'a' + ('g' * i)
    assert analyze(fst, 'b' + ('H' * i)) == 'a' + ('G' * i)
    assert analyze(fst, 'f' + ('h' * i)) == 'e' + ('g' * i)
    assert analyze(fst, 'f' + ('H' * i)) == 'e' + ('G' * i)
    assert analyze(fst, 'b' + ('h' * i) + 'j') == 'a' + ('g' * i) + 'i'
    assert analyze(fst, 'b' + ('H' * i) + 'j') == 'a' + ('G' * i) + 'i'
    assert analyze(fst, 'f' + ('h' * i) + 'j') == 'e' + ('g' * i) + 'i'
    assert analyze(fst, 'f' + ('H' * i) + 'j') == 'e' + ('G' * i) + 'i'
    assert analyze(fst, 'b' + ('h' * i) + 'l') == 'a' + ('g' * i) + 'k'
    assert analyze(fst, 'b' + ('H' * i) + 'l') == 'a' + ('G' * i) + 'k'
    assert analyze(fst, 'f' + ('h' * i) + 'l') == 'e' + ('g' * i) + 'k'
    assert analyze(fst, 'f' + ('H' * i) + 'l') == 'e' + ('G' * i) + 'k'

    # class1 to class2 (cyclic) to class3
    # i = 0 means no cycle = class1 to class2 (non-cyclic) to class3
    assert analyze(fst, 'b' + ('h' * i) + 'ln') == 'a' + ('g' * i) + 'km'
    assert analyze(fst, 'b' + ('h' * i) + 'lp') == 'a' + ('g' * i) + 'ko'
    assert analyze(fst, 'b' + ('H' * i) + 'ln') == 'a' + ('G' * i) + 'km'
    assert analyze(fst, 'b' + ('H' * i) + 'lp') == 'a' + ('G' * i) + 'ko'
    assert analyze(fst, 'f' + ('h' * i) + 'ln') == 'e' + ('g' * i) + 'km'
    assert analyze(fst, 'f' + ('h' * i) + 'lp') == 'e' + ('g' * i) + 'ko'
    assert analyze(fst, 'f' + ('H' * i) + 'ln') == 'e' + ('G' * i) + 'km'
    assert analyze(fst, 'f' + ('H' * i) + 'lp') == 'e' + ('G' * i) + 'ko'

  # class1 to class3
  assert analyze(fst, 'fn') == 'em'
  assert analyze(fst, 'fp') == 'eo'

  # class4
  assert analyze(fst, 'r') == 'q'
  assert analyze(fst, 't') == 's'

# class1 -> class2 -> class3 -> class4 -> class2
def test_cycle_period_two_both_terminal_non_terminal_rules():
  fst = compile({
    Slot('class1',
      [
<<<<<<< HEAD
        ('a', 'b', [('class2', 0.0), (None, 0.0)], 0.0),
        ('c', 'd', [(None, 0.0)], 0.0),
        ('e', 'f', [('class2', 0.0), ('class3', 0.0), (None, 0.0)], 0.0)
=======
        ('a', 'b', ['class2', None], 0.0),
        ('c', 'd', [None], 0.0),
        ('e', 'f', ['class2', 'class3', None], 0.0)
>>>>>>> 0f89cc9a
      ],
      start=True),
    Slot('class2', 
      [
<<<<<<< HEAD
        ('g', 'h', [(None, 0.0)], 0.0),
        ('i', 'j', [(None, 0.0)], 0.0),
        ('k', 'l', [('class3', 0.0), (None, 0.0)], 0.0),
=======
        ('g', 'h', [None], 0.0),
        ('i', 'j', [None], 0.0),
        ('k', 'l', ['class3', None], 0.0),
>>>>>>> 0f89cc9a
      ]
    ),
    Slot('class3', 
      [
<<<<<<< HEAD
        ('m', 'n', [('class4', 0.0), (None, 0.0)], 0.0),
        ('o', 'p', [(None, 0.0)], 0.0),
=======
        ('m', 'n', ['class4', None], 0.0),
        ('o', 'p', [None], 0.0),
>>>>>>> 0f89cc9a
      ]
    ),
    Slot('class4', 
      [
<<<<<<< HEAD
        ('q', 'r', [(None, 0.0)], 0.0),
        ('s', 't', [('class2', 0.0), (None, 0.0)], 0.0), # cycle
=======
        ('q', 'r', [None], 0.0),
        ('s', 't', ['class2', None], 0.0), # cycle
>>>>>>> 0f89cc9a
      ])
  })

  # class1 alone
  assert analyze(fst, 'b') == 'a'
  assert analyze(fst, 'd') == 'c'
  assert analyze(fst, 'f') == 'e'

  # class1 to class3 (terminal) - impossible for cycle to go back to class1
  assert analyze(fst, 'fp') == 'eo'

  # class1 to class3 (non-terminal) to class4 (terminal) - impossible for cycle to go back to class1
  assert analyze(fst, 'fnr') == 'emq'
  assert analyze(fst, 'fnt') == 'ems'

  # the cycle is from class2 to class3 to class4
  # i = 0 means no cycle
  for i in range(5):
    # class2 to class3 to class4 (cyclic), class3 to class4 (cyclic)
    cyclic_lower, cyclic_upper = ('lnt', 'kms')

    # class1 to class2 to class3 to class4 (terminal)
    assert analyze(fst, 'b' + (cyclic_lower * i)) == 'a' + (cyclic_upper * i)
    assert analyze(fst, 'f' + (cyclic_lower * i)) == 'e' + (cyclic_upper * i)

    # class1 to class2 (terminal)
    assert analyze(fst, 'b' + (cyclic_lower * i) + 'h') == 'a' + (cyclic_upper * i) + 'g'
    assert analyze(fst, 'b' + (cyclic_lower * i) + 'j') == 'a' + (cyclic_upper * i) + 'i'
    assert analyze(fst, 'b' + (cyclic_lower * i) + 'l') == 'a' + (cyclic_upper * i) + 'k'
    assert analyze(fst, 'f' + (cyclic_lower * i) + 'h') == 'e' + (cyclic_upper * i) + 'g'
    assert analyze(fst, 'f' + (cyclic_lower * i) + 'j') == 'e' + (cyclic_upper * i) + 'i'
    assert analyze(fst, 'f' + (cyclic_lower * i) + 'l') == 'e' + (cyclic_upper * i) + 'k'
    
    # class1 to class2 to class3 (terminal)
    assert analyze(fst, 'b' + (cyclic_lower * i) + 'lp') == 'a' + (cyclic_upper * i) + 'ko'
    assert analyze(fst, 'f' + (cyclic_lower * i) + 'lp') == 'e' + (cyclic_upper * i) + 'ko'
    assert analyze(fst, 'b' + (cyclic_lower * i) + 'ln') == 'a' + (cyclic_upper * i) + 'km'
    assert analyze(fst, 'f' + (cyclic_lower * i) + 'ln') == 'e' + (cyclic_upper * i) + 'km'

    # class1 to class2 to class3 (non-terminal)
    #   class3 to class4 (terminal)
    assert analyze(fst, 'b' + (cyclic_lower * i) + 'ln' + 'r') == 'a' + (cyclic_upper * i) + 'km' + 'q'
    assert analyze(fst, 'f' + (cyclic_lower * i) + 'ln' + 'r') == 'e' + (cyclic_upper * i) + 'km' + 'q'
    assert analyze(fst, 'b' + (cyclic_lower * i) + 'ln' + 't') == 'a' + (cyclic_upper * i) + 'km' + 's'
<<<<<<< HEAD
    assert analyze(fst, 'f' + (cyclic_lower * i) + 'ln' + 't') == 'e' + (cyclic_upper * i) + 'km' + 's'

def test_weight_continuation_classes():
  weights = {}
  for transition in ['ba', 'dc', 'fe', 'hg', 'ji', 'lk', 'nm', 'po', 'rq', 'ts']:
    weights[transition] = random.random()
  
  fst = compile({
    Slot('class1',
      [
        ('a', 'b', [('class2', 1.0), (None, 2.0)], weights['ba']),
        ('c', 'd', [(None, 3.0)], weights['dc']),
        ('e', 'f', [('class2', 4.0), ('class3', 5.0), (None, 6.0)], weights['fe'])
      ],
      start=True),
    Slot('class2', 
      [
        ('g', 'h', [(None, 7.0)], weights['hg']),
        ('i', 'j', [(None, 8.0)], weights['ji']),
        ('k', 'l', [('class3', 9.0), (None, 10.0)], weights['lk']),
      ]
    ),
    Slot('class3', 
      [
        ('m', 'n', [(None, 11.0)], weights['nm']),
        ('o', 'p', [(None, 12.0)], weights['po']),
      ]
    ),
    Slot('class4', 
      [
        ('q', 'r', [(None, 13.0)], weights['rq']),
        ('s', 't', [(None, 14.0)], weights['ts']),
      ], start=True)
  })

  # class1 alone
  assert correct_transduction_and_weights(fst, 'd', [('c', weights['dc'] + 3.0)])
  assert correct_transduction_and_weights(fst, 'b', [('a', weights['ba'] + 2.0)])
  assert correct_transduction_and_weights(fst, 'f', [('e', weights['fe'] + 6.0)])

  # class1 to class2
  assert correct_transduction_and_weights(fst, 'bh', [('ag', weights['ba'] + 1.0 + weights['hg'] + 7.0)])
  assert correct_transduction_and_weights(fst, 'bj', [('ai', weights['ba'] + 1.0 + weights['ji'] + 8.0)])
  assert correct_transduction_and_weights(fst, 'bl', [('ak', weights['ba'] + 1.0 + weights['lk'] + 10.0)])
  assert correct_transduction_and_weights(fst, 'fh', [('eg', weights['fe'] + 4.0 + weights['hg'] + 7.0)])
  assert correct_transduction_and_weights(fst, 'fj', [('ei', weights['fe'] + 4.0 + weights['ji'] + 8.0)])
  assert correct_transduction_and_weights(fst, 'fl', [('ek', weights['fe'] + 4.0 + weights['lk'] + 10.0)])

  # class1 to class2 to class3
  assert correct_transduction_and_weights(fst, 'bln', [('akm', weights['ba'] + 1.0 + weights['lk'] + 9.0 + weights['nm'] + 11.0)])
  assert correct_transduction_and_weights(fst, 'blp', [('ako', weights['ba'] + 1.0 + weights['lk'] + 9.0 + weights['po'] + 12.0)])
  assert correct_transduction_and_weights(fst, 'fln', [('ekm', weights['fe'] + 4.0 + weights['lk'] + 9.0 + weights['nm'] + 11.0)])
  assert correct_transduction_and_weights(fst, 'flp', [('eko', weights['fe'] + 4.0 + weights['lk'] + 9.0 + weights['po'] + 12.0)])

  # class1 to class3
  assert correct_transduction_and_weights(fst, 'fn', [('em', weights['fe'] + 5.0 + weights['nm'] + 11.0)])
  assert correct_transduction_and_weights(fst, 'fp', [('eo', weights['fe'] + 5.0 + weights['po'] + 12.0)])

  # class4
  assert correct_transduction_and_weights(fst, 'r', [('q', weights['rq'] + 13.0)])
  assert correct_transduction_and_weights(fst, 't', [('s', weights['ts'] + 14.0)])
=======
    assert analyze(fst, 'f' + (cyclic_lower * i) + 'ln' + 't') == 'e' + (cyclic_upper * i) + 'km' + 's'
>>>>>>> 0f89cc9a
<|MERGE_RESOLUTION|>--- conflicted
+++ resolved
@@ -89,11 +89,7 @@
   assert 'need at least 1 slot to be a starting slot' in str(excinfo.value)
 
 def test_single_starting_class_no_continuation():
-<<<<<<< HEAD
   fst = compile({ Slot('name', [('a', 'b', [(None, 0.0)], 0.0)], start=True) })
-=======
-  fst = compile({ Slot('name', [('a', 'b', [None], 0.0)], start=True) })
->>>>>>> 0f89cc9a
   
   assert analyze(fst, 'b') == 'a' # direction of morphological analysis
 
@@ -103,27 +99,16 @@
 
 def test_single_starting_class_single_continuation():
   fst = compile({
-<<<<<<< HEAD
     Slot('class1', [('a', 'b', [('class2', 0.0)], 0.0)], start=True),
     Slot('class2', [('c', 'd', [(None, 0.0)], 0.0)]),
-=======
-    Slot('class1', [('a', 'b', ['class2'], 0.0)], start=True),
-    Slot('class2', [('c', 'd', [None], 0.0)]),
->>>>>>> 0f89cc9a
   })
   assert analyze(fst, 'bd') == 'ac'
 
 def test_single_starting_class_multiple_continuations():
   fst = compile({
-<<<<<<< HEAD
     Slot('class1', [('a', 'b', [('class2', 0.0), ('class3', 0.0)], 0.0)], start=True),
     Slot('class2', [('c', 'd', [(None, 0.0)], 0.0)]),
     Slot('class3', [('e', 'f', [(None, 0.0)], 0.0)]),
-=======
-    Slot('class1', [('a', 'b', ['class2', 'class3'], 0.0)], start=True),
-    Slot('class2', [('c', 'd', [None], 0.0)]),
-    Slot('class3', [('e', 'f', [None], 0.0)]),
->>>>>>> 0f89cc9a
   })
   assert analyze(fst, 'bd') == 'ac'
   assert analyze(fst, 'bf') == 'ae'
@@ -136,17 +121,10 @@
 
 def test_single_starting_class_multiple_classes():
   fst = compile({
-<<<<<<< HEAD
-    Slot('class1', [('a', 'b', [('class2', 0.0)], 0.0)], start=True),
-    Slot('class2', [('c', 'd', [('class3', 0.0)], 0.0)]),
-    Slot('class3', [('e', 'f', [('class4', 0.0)], 0.0)]),
-    Slot('class4', [('g', 'h', [(None, 0.0)], 0.0)])
-=======
     Slot('class1', [('a', 'b', ['class2'], 0.0)], start=True),
     Slot('class2', [('c', 'd', ['class3'], 0.0)]),
     Slot('class3', [('e', 'f', ['class4'], 0.0)]),
     Slot('class4', [('g', 'h', [None], 0.0)])
->>>>>>> 0f89cc9a
   })
   assert analyze(fst, 'bdfh') == 'aceg'
   
@@ -160,13 +138,8 @@
 
 def test_multiple_starting_classes_no_continuation():
   fst = compile({
-<<<<<<< HEAD
     Slot('class1', [('a', 'b', [(None, 0.0)], 0.0)], start=True),
     Slot('class2', [('c', 'd', [(None, 0.0)], 0.0)], start=True)
-=======
-    Slot('class1', [('a', 'b', [None], 0.0)], start=True),
-    Slot('class2', [('c', 'd', [None], 0.0)], start=True)
->>>>>>> 0f89cc9a
   })
 
   assert analyze(fst, 'b') == 'a'
@@ -180,15 +153,9 @@
 
 def test_multiple_starting_classes_same_continuation():
   fst = compile({
-<<<<<<< HEAD
     Slot('class1', [('a', 'b', [('class3', 0.0)], 0.0)], start=True),
     Slot('class2', [('c', 'd', [('class3', 0.0)], 0.0)], start=True),
     Slot('class3', [('e', 'f', [(None, 0.0)], 0.0)])
-=======
-    Slot('class1', [('a', 'b', ['class3'], 0.0)], start=True),
-    Slot('class2', [('c', 'd', ['class3'], 0.0)], start=True),
-    Slot('class3', [('e', 'f', [None], 0.0)])
->>>>>>> 0f89cc9a
   })
   assert analyze(fst, 'bf') == 'ae'
   assert analyze(fst, 'df') == 'ce'
@@ -205,15 +172,9 @@
 
 def test_multiple_starting_classes_some_have_continuation_others_do_not():
   fst = compile({
-<<<<<<< HEAD
     Slot('class1', [('a', 'b', [('class3', 0.0)], 0.0)], start=True),
     Slot('class2', [('c', 'd', [(None, 0.0)], 0.0)], start=True),
     Slot('class3', [('e', 'f', [(None, 0.0)], 0.0)])
-=======
-    Slot('class1', [('a', 'b', ['class3'], 0.0)], start=True),
-    Slot('class2', [('c', 'd', [None], 0.0)], start=True),
-    Slot('class3', [('e', 'f', [None], 0.0)])
->>>>>>> 0f89cc9a
   })
   assert analyze(fst, 'bf') == 'ae'
   assert analyze(fst, 'd') == 'c'
@@ -228,17 +189,10 @@
 
 def test_multiple_starting_classes_different_continuation():
   fst = compile({
-<<<<<<< HEAD
     Slot('class1', [('a', 'b', [('class3', 0.0)], 0.0)], start=True),
     Slot('class2', [('c', 'd', [('class4', 0.0)], 0.0)], start=True),
     Slot('class3', [('e', 'f', [(None, 0.0)], 0.0)]),
     Slot('class4', [('g', 'h', [(None, 0.0)], 0.0)])
-=======
-    Slot('class1', [('a', 'b', ['class3'], 0.0)], start=True),
-    Slot('class2', [('c', 'd', ['class4'], 0.0)], start=True),
-    Slot('class3', [('e', 'f', [None], 0.0)]),
-    Slot('class4', [('g', 'h', [None], 0.0)])
->>>>>>> 0f89cc9a
   })
   assert analyze(fst, 'bf') == 'ae'
   assert analyze(fst, 'dh') == 'cg'
@@ -258,19 +212,11 @@
 
 def test_multiple_starting_classes_single_rule_per_class_multiple_continuations():
   fst = compile({
-<<<<<<< HEAD
     Slot('class1', [('a', 'b', [('class2', 0.0), ('class3', 0.0), ('class4', 0.0)], 0.0)], start=True),
     Slot('class2', [('c', 'd', [(None, 0.0)], 0.0)]),
     Slot('class3', [('e', 'f', [(None, 0.0)], 0.0)]),
     Slot('class4', [('g', 'h', [(None, 0.0)], 0.0)]),
     Slot('class5', [('i', 'j', [(None, 0.0)], 0.0)], start=True)
-=======
-    Slot('class1', [('a', 'b', ['class2', 'class3', 'class4'], 0.0)], start=True),
-    Slot('class2', [('c', 'd', [None], 0.0)]),
-    Slot('class3', [('e', 'f', [None], 0.0)]),
-    Slot('class4', [('g', 'h', [None], 0.0)]),
-    Slot('class5', [('i', 'j', [None], 0.0)], start=True)
->>>>>>> 0f89cc9a
   })
   assert analyze(fst, 'bd') == 'ac'
   assert analyze(fst, 'bf') == 'ae'
@@ -294,17 +240,10 @@
   fst = compile({
     Slot('class1',
       [
-<<<<<<< HEAD
         ('a', 'b', [(None, 0.0)], 0.0),
         ('c', 'd', [(None, 0.0)], 0.0),
         ('e', 'f', [(None, 0.0)], 0.0),
         ('g', 'h', [(None, 0.0)], 0.0),
-=======
-        ('a', 'b', [None], 0.0),
-        ('c', 'd', [None], 0.0),
-        ('e', 'f', [None], 0.0),
-        ('g', 'h', [None], 0.0),
->>>>>>> 0f89cc9a
       ], 
       start=True),
   })
@@ -328,7 +267,6 @@
   fst = compile({
     Slot('class1',
       [
-<<<<<<< HEAD
         ('a', 'b', [('class2', 0.0), ('class3', 0.0)], 0.0),
         ('c', 'd', [('class4', 0.0)], 0.0),
         ('e', 'f', [(None, 0.0)], 0.0),
@@ -338,17 +276,6 @@
     Slot('class2', [('i', 'j', [(None, 0.0)], 0.0)]),
     Slot('class3', [('k', 'l', [(None, 0.0)], 0.0)]),
     Slot('class4', [('m', 'n', [(None, 0.0)], 0.0)])
-=======
-        ('a', 'b', ['class2', 'class3'], 0.0),
-        ('c', 'd', ['class4'], 0.0),
-        ('e', 'f', [None], 0.0),
-        ('g', 'h', [None], 0.0)
-      ],
-      start=True),
-    Slot('class2', [('i', 'j', [None], 0.0)]),
-    Slot('class3', [('k', 'l', [None], 0.0)]),
-    Slot('class4', [('m', 'n', [None], 0.0)])
->>>>>>> 0f89cc9a
   })
 
   assert analyze(fst, 'bj') == 'ai'
@@ -365,50 +292,28 @@
   fst = compile({
     Slot('class1',
       [
-<<<<<<< HEAD
         ('a', 'b', [('class2', 0.0)], 0.0),
         ('c', 'd', [(None, 0.0)], 0.0),
         ('e', 'f', [('class2', 0.0), ('class3', 0.0)], 0.0)
-=======
-        ('a', 'b', ['class2'], 0.0),
-        ('c', 'd', [None], 0.0),
-        ('e', 'f', ['class2', 'class3'], 0.0)
->>>>>>> 0f89cc9a
       ],
       start=True),
     Slot('class2', 
       [
-<<<<<<< HEAD
         ('g', 'h', [(None, 0.0)], 0.0),
         ('i', 'j', [(None, 0.0)], 0.0),
         ('k', 'l', [('class3', 0.0)], 0.0),
-=======
-        ('g', 'h', [None], 0.0),
-        ('i', 'j', [None], 0.0),
-        ('k', 'l', ['class3'], 0.0),
->>>>>>> 0f89cc9a
       ]
     ),
     Slot('class3', 
       [
-<<<<<<< HEAD
         ('m', 'n', [(None, 0.0)], 0.0),
         ('o', 'p', [(None, 0.0)], 0.0),
-=======
-        ('m', 'n', [None], 0.0),
-        ('o', 'p', [None], 0.0),
->>>>>>> 0f89cc9a
       ]
     ),
     Slot('class4', 
       [
-<<<<<<< HEAD
         ('q', 'r', [(None, 0.0)], 0.0),
         ('s', 't', [(None, 0.0)], 0.0),
-=======
-        ('q', 'r', [None], 0.0),
-        ('s', 't', [None], 0.0),
->>>>>>> 0f89cc9a
       ], start=True)
   })
   
@@ -447,37 +352,21 @@
     bimoraic_fsa,
     Slot('class2', 
       [
-<<<<<<< HEAD
         ('g', 'h', [(None, 0.0)], 0.0),
         ('i', 'j', [(None, 0.0)], 0.0),
         ('k', 'l', [('class3', 0.0)], 0.0),
-=======
-        ('g', 'h', [None], 0.0),
-        ('i', 'j', [None], 0.0),
-        ('k', 'l', ['class3'], 0.0),
->>>>>>> 0f89cc9a
       ]
     ),
     Slot('class3', 
       [
-<<<<<<< HEAD
         ('m', 'n', [(None, 0.0)], 0.0),
         ('o', 'p', [(None, 0.0)], 0.0),
-=======
-        ('m', 'n', [None], 0.0),
-        ('o', 'p', [None], 0.0),
->>>>>>> 0f89cc9a
       ]
     ),
     Slot('class4', 
       [
-<<<<<<< HEAD
         ('q', 'r', [(None, 0.0)], 0.0),
         ('s', 't', [(None, 0.0)], 0.0),
-=======
-        ('q', 'r', [None], 0.0),
-        ('s', 't', [None], 0.0),
->>>>>>> 0f89cc9a
       ], start=True)
   })
   
@@ -513,38 +402,22 @@
   fst = compile({
     Slot('class1',
       [
-<<<<<<< HEAD
         ('a', 'b', [('VerbStem', 0.0)], 0.0),
         ('c', 'd', [(None, 0.0)], 0.0),
         ('e', 'f', [('VerbStem', 0.0), ('class3', 0.0)], 0.0)
-=======
-        ('a', 'b', ['VerbStem'], 0.0),
-        ('c', 'd', [None], 0.0),
-        ('e', 'f', ['VerbStem', 'class3'], 0.0)
->>>>>>> 0f89cc9a
       ],
       start=True),
     bimoraic_fsa,
     Slot('class3', 
       [
-<<<<<<< HEAD
         ('m', 'n', [(None, 0.0)], 0.0),
         ('o', 'p', [(None, 0.0)], 0.0),
-=======
-        ('m', 'n', [None], 0.0),
-        ('o', 'p', [None], 0.0),
->>>>>>> 0f89cc9a
       ]
     ),
     Slot('class4', 
       [
-<<<<<<< HEAD
         ('q', 'r', [(None, 0.0)], 0.0),
         ('s', 't', [(None, 0.0)], 0.0),
-=======
-        ('q', 'r', [None], 0.0),
-        ('s', 't', [None], 0.0),
->>>>>>> 0f89cc9a
       ], start=True)
   })
   
@@ -579,11 +452,7 @@
     'C': ['m', 'n', 'p', 't', 'k', 'kw', 'h', 'ts', 'tl', 'ch', 's', 'l', 'x', 'j', 'w'], 
     'V': ['a', 'e', 'i', 'o']
   }
-<<<<<<< HEAD
-  bimoraic_fsa = StemGuesser('.*V.*V', 'VerbStem', [(None, 0.0)], 
-=======
-  bimoraic_fsa = StemGuesser('.*V.*V', 'VerbStem', [None], 
->>>>>>> 0f89cc9a
+  bimoraic_fsa = StemGuesser('.*V.*V', 'VerbStem', [(None, 0.0)],
     alphabet=nahuatl_alphabet)
 
   fst = compile({
@@ -596,24 +465,14 @@
       start=True),
     Slot('class2', 
       [
-<<<<<<< HEAD
         ('m', 'n', [('VerbStem', 0.0)], 0.0),
         ('o', 'p', [(None, 0.0)], 0.0),
-=======
-        ('m', 'n', ['VerbStem'], 0.0),
-        ('o', 'p', [None], 0.0),
->>>>>>> 0f89cc9a
       ]
     ),
     Slot('class3', 
       [
-<<<<<<< HEAD
         ('q', 'r', [(None, 0.0)], 0.0),
         ('s', 't', [('VerbStem', 0.0)], 0.0),
-=======
-        ('q', 'r', [None], 0.0),
-        ('s', 't', ['VerbStem'], 0.0),
->>>>>>> 0f89cc9a
       ]),
     bimoraic_fsa
   })
@@ -644,15 +503,9 @@
   fst = compile({
     Slot('class1',
       [
-<<<<<<< HEAD
         ('a', 'b', [('class1', 0.0)], 0.0),
         ('c', 'd', [(None, 0.0)], 0.0),
         ('e', 'f', [(None, 0.0)], 0.0)
-=======
-        ('a', 'b', ['class1'], 0.0),
-        ('c', 'd', [None], 0.0),
-        ('e', 'f', [None], 0.0)
->>>>>>> 0f89cc9a
       ],
       start=True),
   })
@@ -684,50 +537,28 @@
   fst = compile({
     Slot('class1',
       [
-<<<<<<< HEAD
         ('a', 'b', [('class1', 0.0)], 0.0), # the cyclic rule
         ('c', 'd', [(None, 0.0)], 0.0),
         ('e', 'f', [('class2', 0.0), ('class3', 0.0)], 0.0)
-=======
-        ('a', 'b', ['class1'], 0.0), # the cyclic rule
-        ('c', 'd', [None], 0.0),
-        ('e', 'f', ['class2', 'class3'], 0.0)
->>>>>>> 0f89cc9a
       ],
       start=True),
     Slot('class2', 
       [
-<<<<<<< HEAD
         ('g', 'h', [(None, 0.0)], 0.0),
         ('i', 'j', [(None, 0.0)], 0.0),
         ('k', 'l', [('class3', 0.0)], 0.0),
-=======
-        ('g', 'h', [None], 0.0),
-        ('i', 'j', [None], 0.0),
-        ('k', 'l', ['class3'], 0.0),
->>>>>>> 0f89cc9a
       ]
     ),
     Slot('class3', 
       [
-<<<<<<< HEAD
         ('m', 'n', [(None, 0.0)], 0.0),
         ('o', 'p', [(None, 0.0)], 0.0),
-=======
-        ('m', 'n', [None], 0.0),
-        ('o', 'p', [None], 0.0),
->>>>>>> 0f89cc9a
       ]
     ),
     Slot('class4', 
       [
-<<<<<<< HEAD
         ('q', 'r', [(None, 0.0)], 0.0),
         ('s', 't', [(None, 0.0)], 0.0),
-=======
-        ('q', 'r', [None], 0.0),
-        ('s', 't', [None], 0.0),
->>>>>>> 0f89cc9a
       ], start=True)
   })
   
@@ -773,52 +604,29 @@
   fst = compile({
     Slot('class1',
       [
-<<<<<<< HEAD
         ('a', 'b', [('class2', 0.0)], 0.0),
         ('c', 'd', [(None, 0.0)], 0.0),
         ('e', 'f', [('class2', 0.0), ('class3', 0.0)], 0.0)
-=======
-        ('a', 'b', ['class2'], 0.0),
-        ('c', 'd', [None], 0.0),
-        ('e', 'f', ['class2', 'class3'], 0.0)
->>>>>>> 0f89cc9a
       ],
       start=True),
     Slot('class2', 
       [
-<<<<<<< HEAD
         ('g', 'h', [('class2', 0.0)], 0.0), # cyclic rule
         ('G', 'H', [('class2', 0.0)], 0.0), # cyclic rule
         ('i', 'j', [(None, 0.0)], 0.0),
         ('k', 'l', [('class3', 0.0)], 0.0),
-=======
-        ('g', 'h', ['class2'], 0.0), # cyclic rule
-        ('G', 'H', ['class2'], 0.0), # cyclic rule
-        ('i', 'j', [None], 0.0),
-        ('k', 'l', ['class3'], 0.0),
->>>>>>> 0f89cc9a
       ]
     ),
     Slot('class3', 
       [
-<<<<<<< HEAD
         ('m', 'n', [(None, 0.0)], 0.0),
         ('o', 'p', [(None, 0.0)], 0.0),
-=======
-        ('m', 'n', [None], 0.0),
-        ('o', 'p', [None], 0.0),
->>>>>>> 0f89cc9a
       ]
     ),
     Slot('class4', 
       [
-<<<<<<< HEAD
         ('q', 'r', [(None, 0.0)], 0.0),
         ('s', 't', [(None, 0.0)], 0.0),
-=======
-        ('q', 'r', [None], 0.0),
-        ('s', 't', [None], 0.0),
->>>>>>> 0f89cc9a
       ], start=True)
   })
 
@@ -874,50 +682,28 @@
   fst = compile({
     Slot('class1',
       [
-<<<<<<< HEAD
         ('a', 'b', [('class2', 0.0)], 0.0),
         ('c', 'd', [(None, 0.0)], 0.0),
         ('e', 'f', [('class2', 0.0), ('class3', 0.0)], 0.0)
-=======
-        ('a', 'b', ['class2'], 0.0),
-        ('c', 'd', [None], 0.0),
-        ('e', 'f', ['class2', 'class3'], 0.0)
->>>>>>> 0f89cc9a
       ],
       start=True),
     Slot('class2',
       [
-<<<<<<< HEAD
         ('g', 'h', [(None, 0.0)], 0.0),
         ('i', 'j', [(None, 0.0)], 0.0),
         ('k', 'l', [('class3', 0.0)], 0.0),
-=======
-        ('g', 'h', [None], 0.0),
-        ('i', 'j', [None], 0.0),
-        ('k', 'l', ['class3'], 0.0),
->>>>>>> 0f89cc9a
       ]
     ),
     Slot('class3',
       [
-<<<<<<< HEAD
         ('m', 'n', [('class3', 0.0)], 0.0), # cyclic rule
         ('o', 'p', [(None, 0.0)], 0.0),
-=======
-        ('m', 'n', ['class3'], 0.0), # cyclic rule
-        ('o', 'p', [None], 0.0),
->>>>>>> 0f89cc9a
       ]
     ),
     Slot('class4', 
       [
-<<<<<<< HEAD
         ('q', 'r', [(None, 0.0)], 0.0),
         ('s', 't', [(None, 0.0)], 0.0),
-=======
-        ('q', 'r', [None], 0.0),
-        ('s', 't', [None], 0.0),
->>>>>>> 0f89cc9a
       ], start=True)
   })
 
@@ -955,50 +741,28 @@
   fst = compile({
     Slot('class1',
       [
-<<<<<<< HEAD
         ('a', 'b', [('class2', 0.0)], 0.0),
         ('c', 'd', [(None, 0.0)], 0.0),
         ('e', 'f', [('class2', 0.0), ('class3', 0.0)], 0.0)
-=======
-        ('a', 'b', ['class2'], 0.0),
-        ('c', 'd', [None], 0.0),
-        ('e', 'f', ['class2', 'class3'], 0.0)
->>>>>>> 0f89cc9a
       ],
       start=True),
     Slot('class2', 
       [
-<<<<<<< HEAD
         ('g', 'h', [(None, 0.0)], 0.0),
         ('i', 'j', [(None, 0.0)], 0.0),
         ('k', 'l', [('class3', 0.0)], 0.0),
-=======
-        ('g', 'h', [None], 0.0),
-        ('i', 'j', [None], 0.0),
-        ('k', 'l', ['class3'], 0.0),
->>>>>>> 0f89cc9a
       ]
     ),
     Slot('class3', 
       [
-<<<<<<< HEAD
         ('m', 'n', [('class1', 0.0)], 0.0), # cycle
         ('o', 'p', [(None, 0.0)], 0.0),
-=======
-        ('m', 'n', ['class1'], 0.0), # cycle
-        ('o', 'p', [None], 0.0),
->>>>>>> 0f89cc9a
       ]
     ),
     Slot('class4', 
       [
-<<<<<<< HEAD
         ('q', 'r', [(None, 0.0)], 0.0),
         ('s', 't', [(None, 0.0)], 0.0),
-=======
-        ('q', 'r', [None], 0.0),
-        ('s', 't', [None], 0.0),
->>>>>>> 0f89cc9a
       ], start=True)
   })
 
@@ -1032,50 +796,28 @@
   fst = compile({
     Slot('class1',
       [
-<<<<<<< HEAD
         ('a', 'b', [('class2', 0.0)], 0.0),
         ('c', 'd', [(None, 0.0)], 0.0),
         ('e', 'f', [('class2', 0.0), ('class3', 0.0)], 0.0)
-=======
-        ('a', 'b', ['class2'], 0.0),
-        ('c', 'd', [None], 0.0),
-        ('e', 'f', ['class2', 'class3'], 0.0)
->>>>>>> 0f89cc9a
       ],
       start=True),
     Slot('class2', 
       [
-<<<<<<< HEAD
         ('g', 'h', [(None, 0.0)], 0.0),
         ('i', 'j', [(None, 0.0)], 0.0),
         ('k', 'l', [('class3', 0.0)], 0.0),
-=======
-        ('g', 'h', [None], 0.0),
-        ('i', 'j', [None], 0.0),
-        ('k', 'l', ['class3'], 0.0),
->>>>>>> 0f89cc9a
       ]
     ),
     Slot('class3', 
       [
-<<<<<<< HEAD
         ('m', 'n', [('class4', 0.0)], 0.0),
         ('o', 'p', [(None, 0.0)], 0.0),
-=======
-        ('m', 'n', ['class4'], 0.0),
-        ('o', 'p', [None], 0.0),
->>>>>>> 0f89cc9a
       ]
     ),
     Slot('class4', 
       [
-<<<<<<< HEAD
         ('q', 'r', [(None, 0.0)], 0.0),
         ('s', 't', [('class2', 0.0)], 0.0), # cycle
-=======
-        ('q', 'r', [None], 0.0),
-        ('s', 't', ['class2'], 0.0), # cycle
->>>>>>> 0f89cc9a
       ])
   })
 
@@ -1113,17 +855,10 @@
   fst = compile({
     Slot('class1',
       [
-<<<<<<< HEAD
         ('a', 'b', [(None, 0.0)], 0.5),
         ('c', 'd', [(None, 0.0)], 0.25),
         ('e', 'f', [(None, 0.0)], 0.75),
         ('g', 'h', [(None, 0.0)], 0.1)
-=======
-        ('a', 'b', [None], 0.5),
-        ('c', 'd', [None], 0.25),
-        ('e', 'f', [None], 0.75),
-        ('g', 'h', [None], 0.1)
->>>>>>> 0f89cc9a
       ],
       start=True)
   })
@@ -1145,50 +880,28 @@
   fst = compile({
     Slot('class1',
       [
-<<<<<<< HEAD
         ('a', 'b', [('class2', 0.0)], weights['ba']),
         ('c', 'd', [(None, 0.0)], weights['dc']),
         ('e', 'f', [('class2', 0.0), ('class3', 0.0)], weights['fe'])
-=======
-        ('a', 'b', ['class2'], weights['ba']),
-        ('c', 'd', [None], weights['dc']),
-        ('e', 'f', ['class2', 'class3'], weights['fe'])
->>>>>>> 0f89cc9a
       ],
       start=True),
     Slot('class2', 
       [
-<<<<<<< HEAD
         ('g', 'h', [(None, 0.0)], weights['hg']),
         ('i', 'j', [(None, 0.0)], weights['ji']),
         ('k', 'l', [('class3', 0.0)], weights['lk']),
-=======
-        ('g', 'h', [None], weights['hg']),
-        ('i', 'j', [None], weights['ji']),
-        ('k', 'l', ['class3'], weights['lk']),
->>>>>>> 0f89cc9a
       ]
     ),
     Slot('class3', 
       [
-<<<<<<< HEAD
         ('m', 'n', [(None, 0.0)], weights['nm']),
         ('o', 'p', [(None, 0.0)], weights['po']),
-=======
-        ('m', 'n', [None], weights['nm']),
-        ('o', 'p', [None], weights['po']),
->>>>>>> 0f89cc9a
       ]
     ),
     Slot('class4', 
       [
-<<<<<<< HEAD
         ('q', 'r', [(None, 0.0)], weights['rq']),
         ('s', 't', [(None, 0.0)], weights['ts']),
-=======
-        ('q', 'r', [None], weights['rq']),
-        ('s', 't', [None], weights['ts']),
->>>>>>> 0f89cc9a
       ], start=True)
   })
 
@@ -1225,19 +938,11 @@
       start=True),
     Slot('class2',
       [
-<<<<<<< HEAD
         ('c', 'd', [(None, 0.0)], 3.0)
       ]),
     Slot('class3',
       [
         ('c', 'd', [(None, 0.0)], 4.0)
-=======
-        ('c', 'd', [None], 3.0)
-      ]),
-    Slot('class3',
-      [
-        ('c', 'd', [None], 4.0)
->>>>>>> 0f89cc9a
       ]),
   })
   assert correct_transduction_and_weights(fst, 'bd', [('ac', 1.0 + 3.0), ('ac', 2.0 + 4.0)])
@@ -1252,19 +957,11 @@
       start=True),
     Slot('class2',
       [
-<<<<<<< HEAD
         ('c', 'd', [(None, 0.0)], 2.0)
       ]),
     Slot('class3',
       [
         ('c', 'd', [(None, 0.0)], 2.0)
-=======
-        ('c', 'd', [None], 2.0)
-      ]),
-    Slot('class3',
-      [
-        ('c', 'd', [None], 2.0)
->>>>>>> 0f89cc9a
       ]),
   })
   assert correct_transduction_and_weights(fst, 'bd', [('ac', 1.0 + 2.0), ('ac', 1.0 + 2.0)])
@@ -1279,19 +976,11 @@
       start=True),
     Slot('class2',
       [
-<<<<<<< HEAD
         ('d', 'd', [(None, 0.0)], 3.0)
       ]),
     Slot('class3',
       [
         ('f', 'f', [(None, 0.0)], 4.0)
-=======
-        ('d', 'd', [None], 3.0)
-      ]),
-    Slot('class3',
-      [
-        ('f', 'f', [None], 4.0)
->>>>>>> 0f89cc9a
       ]),
   })
   assert correct_transduction_and_weights(fst, 'bd', [('cd', 1.0 + 3.0)])
@@ -1307,19 +996,11 @@
       start=True),
     Slot('class2',
       [
-<<<<<<< HEAD
         ('f', 'f', [(None, 0.0)], 3.0)
       ]),
     Slot('class3',
       [
         ('h', 'h', [(None, 0.0)], 4.0)
-=======
-        ('f', 'f', [None], 3.0)
-      ]),
-    Slot('class3',
-      [
-        ('h', 'h', [None], 4.0)
->>>>>>> 0f89cc9a
       ]),
   })
   assert correct_transduction_and_weights(fst, 'bf', [('af', 1.0 + 3.0)])
@@ -1329,20 +1010,12 @@
   fst = compile({
     Slot('class1',
       [
-<<<<<<< HEAD
         ('a', 'b', [('class2', 0.0), (None, 0.0)], 1.0),
-=======
-        ('a', 'b', ['class2', None], 1.0),
->>>>>>> 0f89cc9a
       ],
       start=True),
     Slot('class2',
       [
-<<<<<<< HEAD
         ('c', 'd', [(None, 0.0)], 2.0)
-=======
-        ('c', 'd', [None], 2.0)
->>>>>>> 0f89cc9a
       ]),
   })
   
@@ -1353,30 +1026,17 @@
   fst = compile({
     Slot('class1',
       [
-<<<<<<< HEAD
         ('c', 'b', [('class2', 0.0), (None, 0.0)], 1.0),
         ('a', 'b', [('class3', 0.0), (None, 0.0)], 2.0)
-=======
-        ('c', 'b', ['class2', None], 1.0),
-        ('a', 'b', ['class3', None], 2.0)
->>>>>>> 0f89cc9a
       ],
       start=True),
     Slot('class2',
       [
-<<<<<<< HEAD
         ('d', 'd', [(None, 0.0)], 3.0)
       ]),
     Slot('class3',
       [
         ('f', 'f', [(None, 0.0)], 4.0)
-=======
-        ('d', 'd', [None], 3.0)
-      ]),
-    Slot('class3',
-      [
-        ('f', 'f', [None], 4.0)
->>>>>>> 0f89cc9a
       ]),
   })
   
@@ -1395,50 +1055,28 @@
   fst = compile({
     Slot('class1',
       [
-<<<<<<< HEAD
         ('a', 'b', [('class2', 0.0), (None, 0.0)], weights['ba']),
         ('c', 'd', [(None, 0.0)], weights['dc']),
         ('e', 'f', [('class2', 0.0), ('class3', 0.0), (None, 0.0)], weights['fe'])
-=======
-        ('a', 'b', ['class2', None], weights['ba']),
-        ('c', 'd', [None], weights['dc']),
-        ('e', 'f', ['class2', 'class3', None], weights['fe'])
->>>>>>> 0f89cc9a
       ],
       start=True),
     Slot('class2', 
       [
-<<<<<<< HEAD
         ('g', 'h', [(None, 0.0)], weights['hg']),
         ('i', 'j', [(None, 0.0)], weights['ji']),
         ('k', 'l', [('class3', 0.0), (None, 0.0)], weights['lk']),
-=======
-        ('g', 'h', [None], weights['hg']),
-        ('i', 'j', [None], weights['ji']),
-        ('k', 'l', ['class3', None], weights['lk']),
->>>>>>> 0f89cc9a
       ]
     ),
     Slot('class3', 
       [
-<<<<<<< HEAD
         ('m', 'n', [(None, 0.0)], weights['nm']),
         ('o', 'p', [(None, 0.0)], weights['po']),
-=======
-        ('m', 'n', [None], weights['nm']),
-        ('o', 'p', [None], weights['po']),
->>>>>>> 0f89cc9a
       ]
     ),
     Slot('class4', 
       [
-<<<<<<< HEAD
         ('q', 'r', [(None, 0.0)], weights['rq']),
         ('s', 't', [(None, 0.0)], weights['ts']),
-=======
-        ('q', 'r', [None], weights['rq']),
-        ('s', 't', [None], weights['ts']),
->>>>>>> 0f89cc9a
       ], start=True)
   })
 
@@ -1474,48 +1112,28 @@
     'C': ['m', 'n', 'p', 't', 'k', 'kw', 'h', 'ts', 'tl', 'ch', 's', 'l', 'x', 'j', 'w'], 
     'V': ['a', 'e', 'i', 'o']
   }
-<<<<<<< HEAD
   bimoraic_fsa = StemGuesser('.*V.*V', 'VerbStem', [('class3', 0.0), (None, 0.0)], 
-=======
-  bimoraic_fsa = StemGuesser('.*V.*V', 'VerbStem', ['class3', None], 
->>>>>>> 0f89cc9a
     alphabet=nahuatl_alphabet)
 
   fst = compile({
     Slot('class1',
       [
-<<<<<<< HEAD
         ('a', 'b', [('VerbStem', 0.0), (None, 0.0)], 0.0),
         ('c', 'd', [(None, 0.0)], 0.0),
         ('e', 'f', [('VerbStem', 0.0), ('class3', 0.0), (None, 0.0)], 0.0)
-=======
-        ('a', 'b', ['VerbStem', None], 0.0),
-        ('c', 'd', [None], 0.0),
-        ('e', 'f', ['VerbStem', 'class3', None], 0.0)
->>>>>>> 0f89cc9a
       ],
       start=True),
     bimoraic_fsa,
     Slot('class3', 
       [
-<<<<<<< HEAD
         ('m', 'n', [(None, 0.0)], 0.0),
         ('o', 'p', [(None, 0.0)], 0.0),
-=======
-        ('m', 'n', [None], 0.0),
-        ('o', 'p', [None], 0.0),
->>>>>>> 0f89cc9a
       ]
     ),
     Slot('class4', 
       [
-<<<<<<< HEAD
         ('q', 'r', [(None, 0.0)], 0.0),
         ('s', 't', [(None, 0.0)], 0.0),
-=======
-        ('q', 'r', [None], 0.0),
-        ('s', 't', [None], 0.0),
->>>>>>> 0f89cc9a
       ], start=True)
   })
   
@@ -1556,52 +1174,29 @@
   fst = compile({
     Slot('class1',
       [
-<<<<<<< HEAD
         ('a', 'b', [('class2', 0.0), (None, 0.0)], 0.0),
         ('c', 'd', [(None, 0.0)], 0.0),
         ('e', 'f', [('class2', 0.0), ('class3', 0.0), (None, 0.0)], 0.0)
-=======
-        ('a', 'b', ['class2', None], 0.0),
-        ('c', 'd', [None], 0.0),
-        ('e', 'f', ['class2', 'class3', None], 0.0)
->>>>>>> 0f89cc9a
       ],
       start=True),
     Slot('class2', 
       [
-<<<<<<< HEAD
         ('g', 'h', [('class2', 0.0), (None, 0.0)], 0.0), # cyclic rule
         ('G', 'H', [('class2', 0.0), (None, 0.0)], 0.0), # cyclic rule
         ('i', 'j', [(None, 0.0)], 0.0),
         ('k', 'l', [('class3', 0.0), (None, 0.0)], 0.0),
-=======
-        ('g', 'h', ['class2', None], 0.0), # cyclic rule
-        ('G', 'H', ['class2', None], 0.0), # cyclic rule
-        ('i', 'j', [None], 0.0),
-        ('k', 'l', ['class3', None], 0.0),
->>>>>>> 0f89cc9a
       ]
     ),
     Slot('class3', 
       [
-<<<<<<< HEAD
         ('m', 'n', [(None, 0.0)], 0.0),
         ('o', 'p', [(None, 0.0)], 0.0),
-=======
-        ('m', 'n', [None], 0.0),
-        ('o', 'p', [None], 0.0),
->>>>>>> 0f89cc9a
       ]
     ),
     Slot('class4', 
       [
-<<<<<<< HEAD
         ('q', 'r', [(None, 0.0)], 0.0),
         ('s', 't', [(None, 0.0)], 0.0),
-=======
-        ('q', 'r', [None], 0.0),
-        ('s', 't', [None], 0.0),
->>>>>>> 0f89cc9a
       ], start=True)
   })
 
@@ -1654,50 +1249,28 @@
   fst = compile({
     Slot('class1',
       [
-<<<<<<< HEAD
         ('a', 'b', [('class2', 0.0), (None, 0.0)], 0.0),
         ('c', 'd', [(None, 0.0)], 0.0),
         ('e', 'f', [('class2', 0.0), ('class3', 0.0), (None, 0.0)], 0.0)
-=======
-        ('a', 'b', ['class2', None], 0.0),
-        ('c', 'd', [None], 0.0),
-        ('e', 'f', ['class2', 'class3', None], 0.0)
->>>>>>> 0f89cc9a
       ],
       start=True),
     Slot('class2', 
       [
-<<<<<<< HEAD
         ('g', 'h', [(None, 0.0)], 0.0),
         ('i', 'j', [(None, 0.0)], 0.0),
         ('k', 'l', [('class3', 0.0), (None, 0.0)], 0.0),
-=======
-        ('g', 'h', [None], 0.0),
-        ('i', 'j', [None], 0.0),
-        ('k', 'l', ['class3', None], 0.0),
->>>>>>> 0f89cc9a
       ]
     ),
     Slot('class3', 
       [
-<<<<<<< HEAD
         ('m', 'n', [('class4', 0.0), (None, 0.0)], 0.0),
         ('o', 'p', [(None, 0.0)], 0.0),
-=======
-        ('m', 'n', ['class4', None], 0.0),
-        ('o', 'p', [None], 0.0),
->>>>>>> 0f89cc9a
       ]
     ),
     Slot('class4', 
       [
-<<<<<<< HEAD
         ('q', 'r', [(None, 0.0)], 0.0),
         ('s', 't', [('class2', 0.0), (None, 0.0)], 0.0), # cycle
-=======
-        ('q', 'r', [None], 0.0),
-        ('s', 't', ['class2', None], 0.0), # cycle
->>>>>>> 0f89cc9a
       ])
   })
 
@@ -1742,7 +1315,6 @@
     assert analyze(fst, 'b' + (cyclic_lower * i) + 'ln' + 'r') == 'a' + (cyclic_upper * i) + 'km' + 'q'
     assert analyze(fst, 'f' + (cyclic_lower * i) + 'ln' + 'r') == 'e' + (cyclic_upper * i) + 'km' + 'q'
     assert analyze(fst, 'b' + (cyclic_lower * i) + 'ln' + 't') == 'a' + (cyclic_upper * i) + 'km' + 's'
-<<<<<<< HEAD
     assert analyze(fst, 'f' + (cyclic_lower * i) + 'ln' + 't') == 'e' + (cyclic_upper * i) + 'km' + 's'
 
 def test_weight_continuation_classes():
@@ -1803,7 +1375,4 @@
 
   # class4
   assert correct_transduction_and_weights(fst, 'r', [('q', weights['rq'] + 13.0)])
-  assert correct_transduction_and_weights(fst, 't', [('s', weights['ts'] + 14.0)])
-=======
-    assert analyze(fst, 'f' + (cyclic_lower * i) + 'ln' + 't') == 'e' + (cyclic_upper * i) + 'km' + 's'
->>>>>>> 0f89cc9a
+  assert correct_transduction_and_weights(fst, 't', [('s', weights['ts'] + 14.0)])